--- conflicted
+++ resolved
@@ -1657,11 +1657,7 @@
 
 		// Validate the state using the default validator
 		substart = time.Now()
-<<<<<<< HEAD
-		if err := bc.validator.ValidateState(block, statedb, receipts, usedGas, fees); err != nil {
-=======
 		if err := bc.validator.ValidateState(block, statedb, receipts, usedGas); err != nil {
->>>>>>> 4fabf50d
 			bc.reportBlock(block, receipts, err)
 			atomic.StoreUint32(&followupInterrupt, 1)
 			return it.index, err
