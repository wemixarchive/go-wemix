--- conflicted
+++ resolved
@@ -403,7 +403,6 @@
 	*/
 }
 
-<<<<<<< HEAD
 // DefaultTestnetGenesisBlock returns the Ropsten network genesis block.
 func DefaultTestnetGenesisBlock() *Genesis {
 	var (
@@ -422,11 +421,10 @@
 		}
 		return genesis
 	}
-	/*
-=======
+}
+
 // DefaultRopstenGenesisBlock returns the Ropsten network genesis block.
 func DefaultRopstenGenesisBlock() *Genesis {
->>>>>>> 26675454
 	return &Genesis{
 		Config:     params.RopstenChainConfig,
 		Nonce:      66,
@@ -435,7 +433,6 @@
 		Difficulty: big.NewInt(1048576),
 		Alloc:      decodePrealloc(ropstenAllocData),
 	}
-	*/
 }
 
 // DefaultRinkebyGenesisBlock returns the Rinkeby network genesis block.
