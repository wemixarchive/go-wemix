// Copyright 2014 The go-ethereum Authors
// This file is part of the go-ethereum library.
//
// The go-ethereum library is free software: you can redistribute it and/or modify
// it under the terms of the GNU Lesser General Public License as published by
// the Free Software Foundation, either version 3 of the License, or
// (at your option) any later version.
//
// The go-ethereum library is distributed in the hope that it will be useful,
// but WITHOUT ANY WARRANTY; without even the implied warranty of
// MERCHANTABILITY or FITNESS FOR A PARTICULAR PURPOSE. See the
// GNU Lesser General Public License for more details.
//
// You should have received a copy of the GNU Lesser General Public License
// along with the go-ethereum library. If not, see <http://www.gnu.org/licenses/>.

// Package eth implements the Ethereum protocol.
package eth

import (
	"errors"
	"fmt"
	"math/big"
	"runtime"
	"sync"
	"sync/atomic"

	"github.com/ethereum/go-ethereum/accounts"
	"github.com/ethereum/go-ethereum/accounts/abi/bind"
	"github.com/ethereum/go-ethereum/common"
	"github.com/ethereum/go-ethereum/common/hexutil"
	"github.com/ethereum/go-ethereum/consensus"
	"github.com/ethereum/go-ethereum/consensus/clique"
	"github.com/ethereum/go-ethereum/consensus/ethash"
	"github.com/ethereum/go-ethereum/core"
	"github.com/ethereum/go-ethereum/core/bloombits"
	"github.com/ethereum/go-ethereum/core/rawdb"
	"github.com/ethereum/go-ethereum/core/types"
	"github.com/ethereum/go-ethereum/core/vm"
	"github.com/ethereum/go-ethereum/eth/downloader"
	"github.com/ethereum/go-ethereum/eth/filters"
	"github.com/ethereum/go-ethereum/eth/gasprice"
	"github.com/ethereum/go-ethereum/ethdb"
	"github.com/ethereum/go-ethereum/event"
	"github.com/ethereum/go-ethereum/internal/ethapi"
	"github.com/ethereum/go-ethereum/log"
	"github.com/ethereum/go-ethereum/miner"
	"github.com/ethereum/go-ethereum/node"
	"github.com/ethereum/go-ethereum/p2p"
	"github.com/ethereum/go-ethereum/p2p/enr"
	"github.com/ethereum/go-ethereum/params"
	"github.com/ethereum/go-ethereum/rlp"
	"github.com/ethereum/go-ethereum/rpc"
)

type LesServer interface {
	Start(srvr *p2p.Server)
	Stop()
	APIs() []rpc.API
	Protocols() []p2p.Protocol
	SetBloomBitsIndexer(bbIndexer *core.ChainIndexer)
	SetContractBackend(bind.ContractBackend)
}

// Ethereum implements the Ethereum full node service.
type Ethereum struct {
	config *Config

	// Channel for shutting down the service
	shutdownChan chan bool

	// Handlers
	txPool          *core.TxPool
	blockchain      *core.BlockChain
	protocolManager *ProtocolManager
	lesServer       LesServer

	// DB interfaces
	chainDb ethdb.Database // Block chain database

	eventMux       *event.TypeMux
	engine         consensus.Engine
	accountManager *accounts.Manager

	bloomRequests chan chan *bloombits.Retrieval // Channel receiving bloom data retrieval requests
	bloomIndexer  *core.ChainIndexer             // Bloom indexer operating during block imports

	APIBackend *EthAPIBackend

	miner     *miner.Miner
	gasPrice  *big.Int
	etherbase common.Address

	networkID     uint64
	netRPCService *ethapi.PublicNetAPI

	lock sync.RWMutex // Protects the variadic fields (e.g. gas price and etherbase)
}

func (s *Ethereum) AddLesServer(ls LesServer) {
	s.lesServer = ls
	ls.SetBloomBitsIndexer(s.bloomIndexer)
}

// SetClient sets a rpc client which connecting to our local node.
func (s *Ethereum) SetContractBackend(backend bind.ContractBackend) {
	// Pass the rpc client to les server if it is enabled.
	if s.lesServer != nil {
		s.lesServer.SetContractBackend(backend)
	}
}

// New creates a new Ethereum object (including the
// initialisation of the common Ethereum object)
func New(ctx *node.ServiceContext, config *Config) (*Ethereum, error) {
	// Ensure configuration values are compatible and sane
	if config.SyncMode == downloader.LightSync {
		return nil, errors.New("can't run eth.Ethereum in light sync mode, use les.LightEthereum")
	}
	if !config.SyncMode.IsValid() {
		return nil, fmt.Errorf("invalid sync mode %d", config.SyncMode)
	}
	if config.Miner.GasPrice == nil || config.Miner.GasPrice.Cmp(common.Big0) <= 0 {
		log.Warn("Sanitizing invalid miner gas price", "provided", config.Miner.GasPrice, "updated", DefaultConfig.Miner.GasPrice)
		config.Miner.GasPrice = new(big.Int).Set(DefaultConfig.Miner.GasPrice)
	}
	if config.NoPruning && config.TrieDirtyCache > 0 {
		config.TrieCleanCache += config.TrieDirtyCache
		config.TrieDirtyCache = 0
	}
	log.Info("Allocated trie memory caches", "clean", common.StorageSize(config.TrieCleanCache)*1024*1024, "dirty", common.StorageSize(config.TrieDirtyCache)*1024*1024)

	// Assemble the Ethereum object
	chainDb, err := ctx.OpenDatabaseWithFreezer("chaindata", config.DatabaseCache, config.DatabaseHandles, config.DatabaseFreezer, "eth/db/chaindata/")
	if err != nil {
		return nil, err
	}
<<<<<<< HEAD
	chainConfig, genesisHash, genesisErr := core.SetupGenesisBlockWithOverride(chainDb, config.Genesis, config.OverrideIstanbul)
=======
	chainConfig, genesisHash, genesisErr := core.SetupGenesisBlockWithOverride(chainDb, config.Genesis, config.OverrideIstanbul, config.OverrideMuirGlacier)
>>>>>>> 58cf5686
	if _, ok := genesisErr.(*params.ConfigCompatError); genesisErr != nil && !ok {
		return nil, genesisErr
	}
	log.Info("Initialised chain configuration", "config", chainConfig)

	eth := &Ethereum{
		config:         config,
		chainDb:        chainDb,
		eventMux:       ctx.EventMux,
		accountManager: ctx.AccountManager,
		engine:         CreateConsensusEngine(ctx, chainConfig, &config.Ethash, config.Miner.Notify, config.Miner.Noverify, chainDb),
		shutdownChan:   make(chan bool),
		networkID:      config.NetworkId,
		gasPrice:       config.Miner.GasPrice,
		etherbase:      config.Miner.Etherbase,
		bloomRequests:  make(chan chan *bloombits.Retrieval),
		bloomIndexer:   NewBloomIndexer(chainDb, params.BloomBitsBlocks, params.BloomConfirms),
	}

	bcVersion := rawdb.ReadDatabaseVersion(chainDb)
	var dbVer = "<nil>"
	if bcVersion != nil {
		dbVer = fmt.Sprintf("%d", *bcVersion)
	}
	log.Info("Initialising Ethereum protocol", "versions", ProtocolVersions, "network", config.NetworkId, "dbversion", dbVer)

	if !config.SkipBcVersionCheck {
		if bcVersion != nil && *bcVersion > core.BlockChainVersion {
			return nil, fmt.Errorf("database version is v%d, Geth %s only supports v%d", *bcVersion, params.VersionWithMeta, core.BlockChainVersion)
		} else if bcVersion == nil || *bcVersion < core.BlockChainVersion {
			log.Warn("Upgrade blockchain database version", "from", dbVer, "to", core.BlockChainVersion)
			rawdb.WriteDatabaseVersion(chainDb, core.BlockChainVersion)
		}
	}
	var (
		vmConfig = vm.Config{
			EnablePreimageRecording: config.EnablePreimageRecording,
			EWASMInterpreter:        config.EWASMInterpreter,
			EVMInterpreter:          config.EVMInterpreter,
		}
		cacheConfig = &core.CacheConfig{
			TrieCleanLimit:      config.TrieCleanCache,
			TrieCleanNoPrefetch: config.NoPrefetch,
			TrieDirtyLimit:      config.TrieDirtyCache,
			TrieDirtyDisabled:   config.NoPruning,
			TrieTimeLimit:       config.TrieTimeout,
		}
	)
	eth.blockchain, err = core.NewBlockChain(chainDb, cacheConfig, chainConfig, eth.engine, vmConfig, eth.shouldPreserve)
	if err != nil {
		return nil, err
	}
	// Rewind the chain in case of an incompatible config upgrade.
	if compat, ok := genesisErr.(*params.ConfigCompatError); ok {
		log.Warn("Rewinding chain to upgrade configuration", "err", compat)
		eth.blockchain.SetHead(compat.RewindTo)
		rawdb.WriteChainConfig(chainDb, genesisHash, chainConfig)
	}
	eth.bloomIndexer.Start(eth.blockchain)

	if config.TxPool.Journal != "" {
		config.TxPool.Journal = ctx.ResolvePath(config.TxPool.Journal)
	}
	eth.txPool = core.NewTxPool(config.TxPool, chainConfig, eth.blockchain)

	// Permit the downloader to use the trie cache allowance during fast sync
	cacheLimit := cacheConfig.TrieCleanLimit + cacheConfig.TrieDirtyLimit
	checkpoint := config.Checkpoint
	if checkpoint == nil {
		checkpoint = params.TrustedCheckpoints[genesisHash]
	}
	if eth.protocolManager, err = NewProtocolManager(chainConfig, checkpoint, config.SyncMode, config.NetworkId, eth.eventMux, eth.txPool, eth.engine, eth.blockchain, chainDb, cacheLimit, config.Whitelist); err != nil {
		return nil, err
	}
	eth.miner = miner.New(eth, &config.Miner, chainConfig, eth.EventMux(), eth.engine, eth.isLocalBlock)
	eth.miner.SetExtra(makeExtraData(config.Miner.ExtraData))

	eth.APIBackend = &EthAPIBackend{ctx.ExtRPCEnabled(), eth, nil}
	gpoParams := config.GPO
	if gpoParams.Default == nil {
		gpoParams.Default = config.Miner.GasPrice
	}
	eth.APIBackend.gpo = gasprice.NewOracle(eth.APIBackend, gpoParams)

	return eth, nil
}

func makeExtraData(extra []byte) []byte {
	if len(extra) == 0 {
		// create default extradata
		extra, _ = rlp.EncodeToBytes([]interface{}{
			uint(params.VersionMajor<<16 | params.VersionMinor<<8 | params.VersionPatch),
			"geth",
			runtime.Version(),
			runtime.GOOS,
		})
	}
	if uint64(len(extra)) > params.MaximumExtraDataSize {
		log.Warn("Miner extra data exceed limit", "extra", hexutil.Bytes(extra), "limit", params.MaximumExtraDataSize)
		extra = nil
	}
	return extra
}

// CreateConsensusEngine creates the required type of consensus engine instance for an Ethereum service
func CreateConsensusEngine(ctx *node.ServiceContext, chainConfig *params.ChainConfig, config *ethash.Config, notify []string, noverify bool, db ethdb.Database) consensus.Engine {
	// If proof-of-authority is requested, set it up
	if chainConfig.Clique != nil {
		return clique.New(chainConfig.Clique, db)
	}
	// Otherwise assume proof-of-work
	switch config.PowMode {
	case ethash.ModeFake:
		log.Warn("Ethash used in fake mode")
		return ethash.NewFaker()
	case ethash.ModeTest:
		log.Warn("Ethash used in test mode")
		return ethash.NewTester(nil, noverify)
	case ethash.ModeShared:
		log.Warn("Ethash used in shared mode")
		return ethash.NewShared()
	default:
		engine := ethash.New(ethash.Config{
			CacheDir:       ctx.ResolvePath(config.CacheDir),
			CachesInMem:    config.CachesInMem,
			CachesOnDisk:   config.CachesOnDisk,
			DatasetDir:     config.DatasetDir,
			DatasetsInMem:  config.DatasetsInMem,
			DatasetsOnDisk: config.DatasetsOnDisk,
		}, notify, noverify)
		engine.SetThreads(-1) // Disable CPU mining
		return engine
	}
}

// APIs return the collection of RPC services the ethereum package offers.
// NOTE, some of these services probably need to be moved to somewhere else.
func (s *Ethereum) APIs() []rpc.API {
	apis := ethapi.GetAPIs(s.APIBackend)

	// Append any APIs exposed explicitly by the les server
	if s.lesServer != nil {
		apis = append(apis, s.lesServer.APIs()...)
	}
	// Append any APIs exposed explicitly by the consensus engine
	apis = append(apis, s.engine.APIs(s.BlockChain())...)

	// Append any APIs exposed explicitly by the les server
	if s.lesServer != nil {
		apis = append(apis, s.lesServer.APIs()...)
	}

	// Append all the local APIs and return
	return append(apis, []rpc.API{
		{
			Namespace: "eth",
			Version:   "1.0",
			Service:   NewPublicEthereumAPI(s),
			Public:    true,
		}, {
			Namespace: "eth",
			Version:   "1.0",
			Service:   NewPublicMinerAPI(s),
			Public:    true,
		}, {
			Namespace: "eth",
			Version:   "1.0",
			Service:   downloader.NewPublicDownloaderAPI(s.protocolManager.downloader, s.eventMux),
			Public:    true,
		}, {
			Namespace: "miner",
			Version:   "1.0",
			Service:   NewPrivateMinerAPI(s),
			Public:    false,
		}, {
			Namespace: "eth",
			Version:   "1.0",
			Service:   filters.NewPublicFilterAPI(s.APIBackend, false),
			Public:    true,
		}, {
			Namespace: "admin",
			Version:   "1.0",
			Service:   NewPrivateAdminAPI(s),
		}, {
			Namespace: "debug",
			Version:   "1.0",
			Service:   NewPublicDebugAPI(s),
			Public:    true,
		}, {
			Namespace: "debug",
			Version:   "1.0",
			Service:   NewPrivateDebugAPI(s),
		}, {
			Namespace: "net",
			Version:   "1.0",
			Service:   s.netRPCService,
			Public:    true,
		},
	}...)
}

func (s *Ethereum) ResetWithGenesisBlock(gb *types.Block) {
	s.blockchain.ResetWithGenesisBlock(gb)
}

func (s *Ethereum) Etherbase() (eb common.Address, err error) {
	s.lock.RLock()
	etherbase := s.etherbase
	s.lock.RUnlock()

	if etherbase != (common.Address{}) {
		return etherbase, nil
	}
	if wallets := s.AccountManager().Wallets(); len(wallets) > 0 {
		if accounts := wallets[0].Accounts(); len(accounts) > 0 {
			etherbase := accounts[0].Address

			s.lock.Lock()
			s.etherbase = etherbase
			s.lock.Unlock()

			log.Info("Etherbase automatically configured", "address", etherbase)
			return etherbase, nil
		}
	}
	return common.Address{}, fmt.Errorf("etherbase must be explicitly specified")
}

// isLocalBlock checks whether the specified block is mined
// by local miner accounts.
//
// We regard two types of accounts as local miner account: etherbase
// and accounts specified via `txpool.locals` flag.
func (s *Ethereum) isLocalBlock(block *types.Block) bool {
	author, err := s.engine.Author(block.Header())
	if err != nil {
		log.Warn("Failed to retrieve block author", "number", block.NumberU64(), "hash", block.Hash(), "err", err)
		return false
	}
	// Check whether the given address is etherbase.
	s.lock.RLock()
	etherbase := s.etherbase
	s.lock.RUnlock()
	if author == etherbase {
		return true
	}
	// Check whether the given address is specified by `txpool.local`
	// CLI flag.
	for _, account := range s.config.TxPool.Locals {
		if account == author {
			return true
		}
	}
	return false
}

// shouldPreserve checks whether we should preserve the given block
// during the chain reorg depending on whether the author of block
// is a local account.
func (s *Ethereum) shouldPreserve(block *types.Block) bool {
	// The reason we need to disable the self-reorg preserving for clique
	// is it can be probable to introduce a deadlock.
	//
	// e.g. If there are 7 available signers
	//
	// r1   A
	// r2     B
	// r3       C
	// r4         D
	// r5   A      [X] F G
	// r6    [X]
	//
	// In the round5, the inturn signer E is offline, so the worst case
	// is A, F and G sign the block of round5 and reject the block of opponents
	// and in the round6, the last available signer B is offline, the whole
	// network is stuck.
	if _, ok := s.engine.(*clique.Clique); ok {
		return false
	}
	return s.isLocalBlock(block)
}

// SetEtherbase sets the mining reward address.
func (s *Ethereum) SetEtherbase(etherbase common.Address) {
	s.lock.Lock()
	s.etherbase = etherbase
	s.lock.Unlock()

	s.miner.SetEtherbase(etherbase)
}

// StartMining starts the miner with the given number of CPU threads. If mining
// is already running, this method adjust the number of threads allowed to use
// and updates the minimum price required by the transaction pool.
func (s *Ethereum) StartMining(threads int) error {
	// Update the thread count within the consensus engine
	type threaded interface {
		SetThreads(threads int)
	}
	if th, ok := s.engine.(threaded); ok {
		log.Info("Updated mining threads", "threads", threads)
		if threads == 0 {
			threads = -1 // Disable the miner from within
		}
		th.SetThreads(threads)
	}
	// If the miner was not running, initialize it
	if !s.IsMining() {
		// Propagate the initial price point to the transaction pool
		s.lock.RLock()
		price := s.gasPrice
		s.lock.RUnlock()
		s.txPool.SetGasPrice(price)

		// Configure the local mining address
		eb, err := s.Etherbase()
		if err != nil {
			log.Error("Cannot start mining without etherbase", "err", err)
			return fmt.Errorf("etherbase missing: %v", err)
		}
		if clique, ok := s.engine.(*clique.Clique); ok {
			wallet, err := s.accountManager.Find(accounts.Account{Address: eb})
			if wallet == nil || err != nil {
				log.Error("Etherbase account unavailable locally", "err", err)
				return fmt.Errorf("signer missing: %v", err)
			}
			clique.Authorize(eb, wallet.SignData)
		}
		// If mining is started, we can disable the transaction rejection mechanism
		// introduced to speed sync times.
		atomic.StoreUint32(&s.protocolManager.acceptTxs, 1)

		go s.miner.Start(eb)
	}
	return nil
}

// StopMining terminates the miner, both at the consensus engine level as well as
// at the block creation level.
func (s *Ethereum) StopMining() {
	// Update the thread count within the consensus engine
	type threaded interface {
		SetThreads(threads int)
	}
	if th, ok := s.engine.(threaded); ok {
		th.SetThreads(-1)
	}
	// Stop the block creating itself
	s.miner.Stop()
}

func (s *Ethereum) IsMining() bool      { return s.miner.Mining() }
func (s *Ethereum) Miner() *miner.Miner { return s.miner }

func (s *Ethereum) AccountManager() *accounts.Manager  { return s.accountManager }
func (s *Ethereum) BlockChain() *core.BlockChain       { return s.blockchain }
func (s *Ethereum) TxPool() *core.TxPool               { return s.txPool }
func (s *Ethereum) EventMux() *event.TypeMux           { return s.eventMux }
func (s *Ethereum) Engine() consensus.Engine           { return s.engine }
func (s *Ethereum) ChainDb() ethdb.Database            { return s.chainDb }
func (s *Ethereum) IsListening() bool                  { return true } // Always listening
func (s *Ethereum) EthVersion() int                    { return int(ProtocolVersions[0]) }
func (s *Ethereum) NetVersion() uint64                 { return s.networkID }
func (s *Ethereum) Downloader() *downloader.Downloader { return s.protocolManager.downloader }
func (s *Ethereum) Synced() bool                       { return atomic.LoadUint32(&s.protocolManager.acceptTxs) == 1 }
func (s *Ethereum) ArchiveMode() bool                  { return s.config.NoPruning }

// Protocols implements node.Service, returning all the currently configured
// network protocols to start.
func (s *Ethereum) Protocols() []p2p.Protocol {
	protos := make([]p2p.Protocol, len(ProtocolVersions))
	for i, vsn := range ProtocolVersions {
		protos[i] = s.protocolManager.makeProtocol(vsn)
		protos[i].Attributes = []enr.Entry{s.currentEthEntry()}
	}
	if s.lesServer != nil {
		protos = append(protos, s.lesServer.Protocols()...)
	}
	return protos
}

// Start implements node.Service, starting all internal goroutines needed by the
// Ethereum protocol implementation.
func (s *Ethereum) Start(srvr *p2p.Server) error {
	s.startEthEntryUpdate(srvr.LocalNode())

	// Start the bloom bits servicing goroutines
	s.startBloomHandlers(params.BloomBitsBlocks)

	// Start the RPC service
	s.netRPCService = ethapi.NewPublicNetAPI(srvr, s.NetVersion())

	// Figure out a max peers count based on the server limits
	maxPeers := srvr.MaxPeers
	if s.config.LightServ > 0 {
		if s.config.LightPeers >= srvr.MaxPeers {
			return fmt.Errorf("invalid peer config: light peer count (%d) >= total peer count (%d)", s.config.LightPeers, srvr.MaxPeers)
		}
		maxPeers -= s.config.LightPeers
	}
	// Start the networking layer and the light server if requested
	s.protocolManager.Start(maxPeers)
	if s.lesServer != nil {
		s.lesServer.Start(srvr)
	}
	return nil
}

// Stop implements node.Service, terminating all internal goroutines used by the
// Ethereum protocol.
func (s *Ethereum) Stop() error {
	s.bloomIndexer.Close()
	s.blockchain.Stop()
	s.engine.Close()
	s.protocolManager.Stop()
	if s.lesServer != nil {
		s.lesServer.Stop()
	}
	s.txPool.Stop()
	s.miner.Stop()
	s.eventMux.Stop()

	s.chainDb.Close()
	close(s.shutdownChan)
	return nil
}<|MERGE_RESOLUTION|>--- conflicted
+++ resolved
@@ -135,11 +135,7 @@
 	if err != nil {
 		return nil, err
 	}
-<<<<<<< HEAD
-	chainConfig, genesisHash, genesisErr := core.SetupGenesisBlockWithOverride(chainDb, config.Genesis, config.OverrideIstanbul)
-=======
 	chainConfig, genesisHash, genesisErr := core.SetupGenesisBlockWithOverride(chainDb, config.Genesis, config.OverrideIstanbul, config.OverrideMuirGlacier)
->>>>>>> 58cf5686
 	if _, ok := genesisErr.(*params.ConfigCompatError); genesisErr != nil && !ok {
 		return nil, genesisErr
 	}
