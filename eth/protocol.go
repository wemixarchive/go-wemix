// Copyright 2014 The go-ethereum Authors
// This file is part of the go-ethereum library.
//
// The go-ethereum library is free software: you can redistribute it and/or modify
// it under the terms of the GNU Lesser General Public License as published by
// the Free Software Foundation, either version 3 of the License, or
// (at your option) any later version.
//
// The go-ethereum library is distributed in the hope that it will be useful,
// but WITHOUT ANY WARRANTY; without even the implied warranty of
// MERCHANTABILITY or FITNESS FOR A PARTICULAR PURPOSE. See the
// GNU Lesser General Public License for more details.
//
// You should have received a copy of the GNU Lesser General Public License
// along with the go-ethereum library. If not, see <http://www.gnu.org/licenses/>.

package eth

import (
	"fmt"
	"io"
	"math/big"

	"github.com/ethereum/go-ethereum/common"
	"github.com/ethereum/go-ethereum/core"
	"github.com/ethereum/go-ethereum/core/forkid"
	"github.com/ethereum/go-ethereum/core/types"
	"github.com/ethereum/go-ethereum/event"
	"github.com/ethereum/go-ethereum/rlp"
)

// Constants to match up protocol versions and messages
const (
	eth63 = 63
	eth64 = 64
)

<<<<<<< HEAD
// ProtocolName is the official short name of the protocol used during capability negotiation.
var protocolName = "meta"
=======
// protocolName is the official short name of the protocol used during capability negotiation.
const protocolName = "eth"
>>>>>>> 58cf5686

// ProtocolVersions are the supported versions of the eth protocol (first is primary).
var ProtocolVersions = []uint{eth64, eth63}

<<<<<<< HEAD
// ProtocolLengths are the number of implemented message corresponding to different protocol versions.
var protocolLengths = map[uint]uint64{eth64: 23, eth63: 22, eth62: 8}

const protocolMaxMsgSize = 100 * 1024 * 1024 // Maximum cap on the size of a protocol message
=======
// protocolLengths are the number of implemented message corresponding to different protocol versions.
var protocolLengths = map[uint]uint64{eth64: 17, eth63: 17}

const protocolMaxMsgSize = 10 * 1024 * 1024 // Maximum cap on the size of a protocol message
>>>>>>> 58cf5686

// eth protocol message codes
const (
	StatusMsg          = 0x00
	NewBlockHashesMsg  = 0x01
	TxMsg              = 0x02
	GetBlockHeadersMsg = 0x03
	BlockHeadersMsg    = 0x04
	GetBlockBodiesMsg  = 0x05
	BlockBodiesMsg     = 0x06
	NewBlockMsg        = 0x07
<<<<<<< HEAD

	// Protocol messages belonging to eth/63
	GetNodeDataMsg = 0x0d
	NodeDataMsg    = 0x0e
	GetReceiptsMsg = 0x0f
	ReceiptsMsg    = 0x10

	// Added by Metadium, meta/71
	GetPendingTxsMsg = 0x11
	GetStatusExMsg   = 0x12
	StatusExMsg      = 0x13
	EtcdAddMemberMsg = 0x14
	EtcdClusterMsg   = 0x15
	TxExMsg          = 0x16
=======
	GetNodeDataMsg     = 0x0d
	NodeDataMsg        = 0x0e
	GetReceiptsMsg     = 0x0f
	ReceiptsMsg        = 0x10
>>>>>>> 58cf5686
)

type errCode int

const (
	ErrMsgTooLarge = iota
	ErrDecode
	ErrInvalidMsgCode
	ErrProtocolVersionMismatch
	ErrNetworkIDMismatch
	ErrGenesisMismatch
	ErrForkIDRejected
	ErrNoStatusMsg
	ErrExtraStatusMsg
)

func (e errCode) String() string {
	return errorToString[int(e)]
}

// XXX change once legacy code is out
var errorToString = map[int]string{
	ErrMsgTooLarge:             "Message too long",
	ErrDecode:                  "Invalid message",
	ErrInvalidMsgCode:          "Invalid message code",
	ErrProtocolVersionMismatch: "Protocol version mismatch",
	ErrNetworkIDMismatch:       "Network ID mismatch",
	ErrGenesisMismatch:         "Genesis mismatch",
	ErrForkIDRejected:          "Fork ID rejected",
	ErrNoStatusMsg:             "No status message",
	ErrExtraStatusMsg:          "Extra status message",
}

type txPool interface {
	// AddRemotes should add the given transactions to the pool.
	AddRemotes([]*types.Transaction) []error

	// Pending should return pending transactions.
	// The slice should be modifiable by the caller.
	Pending() (map[common.Address]types.Transactions, error)

	PendingEmpty() bool

	// SubscribeNewTxsEvent should return an event subscription of
	// NewTxsEvent and send events to the given channel.
	SubscribeNewTxsEvent(chan<- core.NewTxsEvent) event.Subscription

	// Resolve senders from transaction pool
	ResolveSenders(types.Signer, []*types.Transaction)
}

// statusData63 is the network packet for the status message for eth/63.
type statusData63 struct {
	ProtocolVersion uint32
	NetworkId       uint64
	TD              *big.Int
	CurrentBlock    common.Hash
	GenesisBlock    common.Hash
}

// statusData is the network packet for the status message for eth/64 and later.
type statusData struct {
	ProtocolVersion uint32
	NetworkID       uint64
	TD              *big.Int
	Head            common.Hash
	Genesis         common.Hash
	ForkID          forkid.ID
}

// newBlockHashesData is the network packet for the block announcements.
type newBlockHashesData []struct {
	Hash   common.Hash // Hash of one particular block being announced
	Number uint64      // Number of one particular block being announced
}

// getBlockHeadersData represents a block header query.
type getBlockHeadersData struct {
	Origin  hashOrNumber // Block from which to retrieve headers
	Amount  uint64       // Maximum number of headers to retrieve
	Skip    uint64       // Blocks to skip between consecutive headers
	Reverse bool         // Query direction (false = rising towards latest, true = falling towards genesis)
}

// hashOrNumber is a combined field for specifying an origin block.
type hashOrNumber struct {
	Hash   common.Hash // Block hash from which to retrieve headers (excludes Number)
	Number uint64      // Block hash from which to retrieve headers (excludes Hash)
}

// EncodeRLP is a specialized encoder for hashOrNumber to encode only one of the
// two contained union fields.
func (hn *hashOrNumber) EncodeRLP(w io.Writer) error {
	if hn.Hash == (common.Hash{}) {
		return rlp.Encode(w, hn.Number)
	}
	if hn.Number != 0 {
		return fmt.Errorf("both origin hash (%x) and number (%d) provided", hn.Hash, hn.Number)
	}
	return rlp.Encode(w, hn.Hash)
}

// DecodeRLP is a specialized decoder for hashOrNumber to decode the contents
// into either a block hash or a block number.
func (hn *hashOrNumber) DecodeRLP(s *rlp.Stream) error {
	_, size, _ := s.Kind()
	origin, err := s.Raw()
	if err == nil {
		switch {
		case size == 32:
			err = rlp.DecodeBytes(origin, &hn.Hash)
		case size <= 8:
			err = rlp.DecodeBytes(origin, &hn.Number)
		default:
			err = fmt.Errorf("invalid input size %d for origin", size)
		}
	}
	return err
}

// newBlockData is the network packet for the block propagation message.
type newBlockData struct {
	Block *types.Block
	TD    *big.Int
}

// sanityCheck verifies that the values are reasonable, as a DoS protection
func (request *newBlockData) sanityCheck() error {
	if err := request.Block.SanityCheck(); err != nil {
		return err
	}
	//TD at mainnet block #7753254 is 76 bits. If it becomes 100 million times
	// larger, it will still fit within 100 bits
	if tdlen := request.TD.BitLen(); tdlen > 100 {
		return fmt.Errorf("too large block TD: bitlen %d", tdlen)
	}
	return nil
}

// blockBody represents the data content of a single block.
type blockBody struct {
	Transactions []*types.Transaction // Transactions contained within a block
	Uncles       []*types.Header      // Uncles contained within a block
}

// blockBodiesData is the network packet for block content distribution.
type blockBodiesData []*blockBody<|MERGE_RESOLUTION|>--- conflicted
+++ resolved
@@ -35,28 +35,16 @@
 	eth64 = 64
 )
 
-<<<<<<< HEAD
 // ProtocolName is the official short name of the protocol used during capability negotiation.
 var protocolName = "meta"
-=======
-// protocolName is the official short name of the protocol used during capability negotiation.
-const protocolName = "eth"
->>>>>>> 58cf5686
 
 // ProtocolVersions are the supported versions of the eth protocol (first is primary).
 var ProtocolVersions = []uint{eth64, eth63}
 
-<<<<<<< HEAD
 // ProtocolLengths are the number of implemented message corresponding to different protocol versions.
-var protocolLengths = map[uint]uint64{eth64: 23, eth63: 22, eth62: 8}
+var protocolLengths = map[uint]uint64{eth64: 23, eth63: 22}
 
 const protocolMaxMsgSize = 100 * 1024 * 1024 // Maximum cap on the size of a protocol message
-=======
-// protocolLengths are the number of implemented message corresponding to different protocol versions.
-var protocolLengths = map[uint]uint64{eth64: 17, eth63: 17}
-
-const protocolMaxMsgSize = 10 * 1024 * 1024 // Maximum cap on the size of a protocol message
->>>>>>> 58cf5686
 
 // eth protocol message codes
 const (
@@ -68,13 +56,10 @@
 	GetBlockBodiesMsg  = 0x05
 	BlockBodiesMsg     = 0x06
 	NewBlockMsg        = 0x07
-<<<<<<< HEAD
-
-	// Protocol messages belonging to eth/63
-	GetNodeDataMsg = 0x0d
-	NodeDataMsg    = 0x0e
-	GetReceiptsMsg = 0x0f
-	ReceiptsMsg    = 0x10
+	GetNodeDataMsg     = 0x0d
+	NodeDataMsg        = 0x0e
+	GetReceiptsMsg     = 0x0f
+	ReceiptsMsg        = 0x10
 
 	// Added by Metadium, meta/71
 	GetPendingTxsMsg = 0x11
@@ -83,12 +68,6 @@
 	EtcdAddMemberMsg = 0x14
 	EtcdClusterMsg   = 0x15
 	TxExMsg          = 0x16
-=======
-	GetNodeDataMsg     = 0x0d
-	NodeDataMsg        = 0x0e
-	GetReceiptsMsg     = 0x0f
-	ReceiptsMsg        = 0x10
->>>>>>> 58cf5686
 )
 
 type errCode int
