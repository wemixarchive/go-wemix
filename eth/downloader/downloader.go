--- conflicted
+++ resolved
@@ -46,19 +46,11 @@
 	MaxReceiptFetch = 256 // Amount of transaction receipts to allow fetching per request
 	MaxStateFetch   = 384 // Amount of node state values to allow fetching per request
 
-<<<<<<< HEAD
 	rttMinEstimate   = 2 * time.Second   // Minimum round-trip time to target for download requests
 	rttMaxEstimate   = 120 * time.Second // Maximum round-trip time to target for download requests
 	rttMinConfidence = 0.1               // Worse confidence factor in our estimated RTT value
 	ttlScaling       = 3                 // Constant scaling factor for RTT -> TTL conversion
 	ttlLimit         = 10 * time.Minute  // Maximum TTL allowance to prevent reaching crazy timeouts
-=======
-	rttMinEstimate   = 2 * time.Second  // Minimum round-trip time to target for download requests
-	rttMaxEstimate   = 20 * time.Second // Maximum round-trip time to target for download requests
-	rttMinConfidence = 0.1              // Worse confidence factor in our estimated RTT value
-	ttlScaling       = 3                // Constant scaling factor for RTT -> TTL conversion
-	ttlLimit         = time.Minute      // Maximum TTL allowance to prevent reaching crazy timeouts
->>>>>>> 58cf5686
 
 	qosTuningPeers   = 5    // Number of peers to tune based on (best peers)
 	qosConfidenceCap = 10   // Number of peers above which not to modify RTT confidence
@@ -1583,17 +1575,10 @@
 func (d *Downloader) processFastSyncContent(latest *types.Header) error {
 	// Start syncing state of the reported head block. This should get us most of
 	// the state of the pivot block.
-<<<<<<< HEAD
-	stateSync := d.syncState(latest.Root)
-	defer stateSync.Cancel()
-	go func() {
-		if err := stateSync.Wait(); err != nil && err != errCancelStateFetch && err != errCanceled {
-=======
 	sync := d.syncState(latest.Root)
 	defer sync.Cancel()
 	closeOnErr := func(s *stateSync) {
 		if err := s.Wait(); err != nil && err != errCancelStateFetch && err != errCanceled {
->>>>>>> 58cf5686
 			d.queue.Close() // wake up Results
 		}
 	}
@@ -1622,11 +1607,7 @@
 			// If sync failed, stop
 			select {
 			case <-d.cancelCh:
-<<<<<<< HEAD
-				stateSync.Cancel()
-=======
 				sync.Cancel()
->>>>>>> 58cf5686
 				return errCanceled
 			default:
 			}
@@ -1654,19 +1635,9 @@
 			if oldPivot != P {
 				sync.Cancel()
 
-<<<<<<< HEAD
-				stateSync = d.syncState(P.Header.Root)
-				defer stateSync.Cancel()
-				go func() {
-					if err := stateSync.Wait(); err != nil && err != errCancelStateFetch && err != errCanceled {
-						d.queue.Close() // wake up Results
-					}
-				}()
-=======
 				sync = d.syncState(P.Header.Root)
 				defer sync.Cancel()
 				go closeOnErr(sync)
->>>>>>> 58cf5686
 				oldPivot = P
 			}
 			// Wait for completion, occasionally checking for pivot staleness
