--- conflicted
+++ resolved
@@ -149,25 +149,17 @@
 	api.e.Miner().SetRecommitInterval(time.Duration(interval) * time.Millisecond)
 }
 
-<<<<<<< HEAD
-// GetHashrate returns the current hashrate of the miner.
-func (api *PrivateMinerAPI) GetHashrate() uint64 {
-	return api.e.miner.HashRate()
-}
-
 // Get and set params.PrefetchCount
 func (api *PrivateMinerAPI) GetPrefetchCount() int {
 	return params.PrefetchCount
 }
 
-func (api *PrivateMinerAPI) SetPrefetchCount(count int)  {
+func (api *PrivateMinerAPI) SetPrefetchCount(count int) {
 	if 0 <= count && count <= 65535 {
 		params.PrefetchCount = count
 	}
 }
 
-=======
->>>>>>> 26675454
 // PrivateAdminAPI is the collection of Ethereum full node-related APIs
 // exposed over the private admin endpoint.
 type PrivateAdminAPI struct {
@@ -280,12 +272,12 @@
 
 // RequestMinerStatus asks the given peer to send extended status
 func (api *PrivateAdminAPI) RequestMinerStatus(id enode.ID) error {
-	return api.eth.protocolManager.RequestMinerStatus(id)
+	return api.eth.handler.RequestMinerStatus(id)
 }
 
 // RequestEtcdAddMember asks the given peer to add this node to the etcd cluster
 func (api *PrivateAdminAPI) RequestEtcdAddMember(id enode.ID) error {
-	return api.eth.protocolManager.RequestEtcdAddMember(id)
+	return api.eth.handler.RequestEtcdAddMember(id)
 }
 
 // Initializes an etcd cluster
@@ -324,11 +316,6 @@
 // Remove the latest logged work
 func (api *PrivateAdminAPI) EtcdDeleteWork() error {
 	return metaapi.EtcdDeleteWork()
-}
-
-// Synchronize with the peer
-func (api *PrivateAdminAPI) SynchroniseWith(id enode.ID) error {
-	return api.eth.protocolManager.SynchroniseWith(id)
 }
 
 // PublicDebugAPI is the collection of Ethereum full node APIs exposed
