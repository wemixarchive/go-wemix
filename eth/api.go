// Copyright 2015 The go-ethereum Authors
// This file is part of the go-ethereum library.
//
// The go-ethereum library is free software: you can redistribute it and/or modify
// it under the terms of the GNU Lesser General Public License as published by
// the Free Software Foundation, either version 3 of the License, or
// (at your option) any later version.
//
// The go-ethereum library is distributed in the hope that it will be useful,
// but WITHOUT ANY WARRANTY; without even the implied warranty of
// MERCHANTABILITY or FITNESS FOR A PARTICULAR PURPOSE. See the
// GNU Lesser General Public License for more details.
//
// You should have received a copy of the GNU Lesser General Public License
// along with the go-ethereum library. If not, see <http://www.gnu.org/licenses/>.

package eth

import (
	"compress/gzip"
	"context"
	"errors"
	"fmt"
	"io"
	"math/big"
	"os"
	"runtime"
	"strings"
	"time"

	"github.com/ethereum/go-ethereum/common"
	"github.com/ethereum/go-ethereum/common/hexutil"
	"github.com/ethereum/go-ethereum/core"
	"github.com/ethereum/go-ethereum/core/rawdb"
	"github.com/ethereum/go-ethereum/core/state"
	"github.com/ethereum/go-ethereum/core/types"
	"github.com/ethereum/go-ethereum/internal/ethapi"
	"github.com/ethereum/go-ethereum/log"
	"github.com/ethereum/go-ethereum/p2p/enode"
	"github.com/ethereum/go-ethereum/params"
	"github.com/ethereum/go-ethereum/rlp"
	"github.com/ethereum/go-ethereum/rpc"
	"github.com/ethereum/go-ethereum/trie"
	wemixapi "github.com/ethereum/go-ethereum/wemix/api"
)

// EthereumAPI provides an API to access Ethereum full node-related information.
type EthereumAPI struct {
	e *Ethereum
}

// NewEthereumAPI creates a new Ethereum protocol API for full nodes.
func NewEthereumAPI(e *Ethereum) *EthereumAPI {
	return &EthereumAPI{e}
}

// Etherbase is the address that mining rewards will be send to.
func (api *EthereumAPI) Etherbase() (common.Address, error) {
	return api.e.Etherbase()
}

// Coinbase is the address that mining rewards will be send to (alias for Etherbase).
func (api *EthereumAPI) Coinbase() (common.Address, error) {
	return api.Etherbase()
}

// Hashrate returns the POW hashrate.
func (api *EthereumAPI) Hashrate() hexutil.Uint64 {
	return hexutil.Uint64(api.e.Miner().Hashrate())
}

// Mining returns an indication if this node is currently mining.
func (api *EthereumAPI) Mining() bool {
	return api.e.IsMining()
}

// MinerAPI provides an API to control the miner.
type MinerAPI struct {
	e *Ethereum
}

// NewMinerAPI create a new MinerAPI instance.
func NewMinerAPI(e *Ethereum) *MinerAPI {
	return &MinerAPI{e}
}

// Start starts the miner with the given number of threads. If threads is nil,
// the number of workers started is equal to the number of logical CPUs that are
// usable by this process. If mining is already running, this method adjust the
// number of threads allowed to use and updates the minimum price required by the
// transaction pool.
func (api *MinerAPI) Start(threads *int) error {
	if threads == nil {
		return api.e.StartMining(runtime.NumCPU())
	}
	return api.e.StartMining(*threads)
}

// Stop terminates the miner, both at the consensus engine level as well as at
// the block creation level.
func (api *MinerAPI) Stop() {
	api.e.StopMining()
}

// SetExtra sets the extra data string that is included when this miner mines a block.
func (api *MinerAPI) SetExtra(extra string) (bool, error) {
	if err := api.e.Miner().SetExtra([]byte(extra)); err != nil {
		return false, err
	}
	return true, nil
}

// SetGasPrice sets the minimum accepted gas price for the miner.
func (api *MinerAPI) SetGasPrice(gasPrice hexutil.Big) bool {
	api.e.lock.Lock()
	api.e.gasPrice = (*big.Int)(&gasPrice)
	api.e.lock.Unlock()

	api.e.txPool.SetGasPrice((*big.Int)(&gasPrice))
	return true
}

// SetGasLimit sets the gaslimit to target towards during mining.
func (api *MinerAPI) SetGasLimit(gasLimit hexutil.Uint64) bool {
	api.e.Miner().SetGasCeil(uint64(gasLimit))
	return true
}

// SetEtherbase sets the etherbase of the miner.
func (api *MinerAPI) SetEtherbase(etherbase common.Address) bool {
	api.e.SetEtherbase(etherbase)
	return true
}

// SetRecommitInterval updates the interval for miner sealing work recommitting.
func (api *MinerAPI) SetRecommitInterval(interval int) {
	api.e.Miner().SetRecommitInterval(time.Duration(interval) * time.Millisecond)
}

// Get and set params.PrefetchCount
func (api *MinerAPI) GetPrefetchCount() int {
	return params.PrefetchCount
}

func (api *MinerAPI) SetPrefetchCount(count int) {
	if 0 <= count && count <= 65535 {
		params.PrefetchCount = count
	}
}

// AdminAPI is the collection of Ethereum full node related APIs for node
// administration.
type AdminAPI struct {
	eth *Ethereum
}

// NewAdminAPI creates a new instance of AdminAPI.
func NewAdminAPI(eth *Ethereum) *AdminAPI {
	return &AdminAPI{eth: eth}
}

// ExportChain exports the current blockchain into a local file,
// or a range of blocks if first and last are non-nil.
func (api *AdminAPI) ExportChain(file string, first *uint64, last *uint64) (bool, error) {
	if first == nil && last != nil {
		return false, errors.New("last cannot be specified without first")
	}
	if first != nil && last == nil {
		head := api.eth.BlockChain().CurrentHeader().Number.Uint64()
		last = &head
	}
	if _, err := os.Stat(file); err == nil {
		// File already exists. Allowing overwrite could be a DoS vector,
		// since the 'file' may point to arbitrary paths on the drive.
		return false, errors.New("location would overwrite an existing file")
	}
	// Make sure we can create the file to export into
	out, err := os.OpenFile(file, os.O_CREATE|os.O_WRONLY|os.O_TRUNC, os.ModePerm)
	if err != nil {
		return false, err
	}
	defer out.Close()

	var writer io.Writer = out
	if strings.HasSuffix(file, ".gz") {
		writer = gzip.NewWriter(writer)
		defer writer.(*gzip.Writer).Close()
	}

	// Export the blockchain
	if first != nil {
		if err := api.eth.BlockChain().ExportN(writer, *first, *last); err != nil {
			return false, err
		}
	} else if err := api.eth.BlockChain().Export(writer); err != nil {
		return false, err
	}
	return true, nil
}

func hasAllBlocks(chain *core.BlockChain, bs []*types.Block) bool {
	for _, b := range bs {
		if !chain.HasBlock(b.Hash(), b.NumberU64()) {
			return false
		}
	}

	return true
}

// ImportChain imports a blockchain from a local file.
func (api *AdminAPI) ImportChain(file string) (bool, error) {
	// Make sure the can access the file to import
	in, err := os.Open(file)
	if err != nil {
		return false, err
	}
	defer in.Close()

	var reader io.Reader = in
	if strings.HasSuffix(file, ".gz") {
		if reader, err = gzip.NewReader(reader); err != nil {
			return false, err
		}
	}

	// Run actual the import in pre-configured batches
	stream := rlp.NewStream(reader, 0)

	blocks, index := make([]*types.Block, 0, 2500), 0
	for batch := 0; ; batch++ {
		// Load a batch of blocks from the input file
		for len(blocks) < cap(blocks) {
			block := new(types.Block)
			if err := stream.Decode(block); err == io.EOF {
				break
			} else if err != nil {
				return false, fmt.Errorf("block %d: failed to parse: %v", index, err)
			}
			blocks = append(blocks, block)
			index++
		}
		if len(blocks) == 0 {
			break
		}

		if hasAllBlocks(api.eth.BlockChain(), blocks) {
			blocks = blocks[:0]
			continue
		}
		// Import the batch and reset the buffer
		if _, err := api.eth.BlockChain().InsertChain(blocks); err != nil {
			return false, fmt.Errorf("batch %d: failed to insert: %v", batch, err)
		}
		blocks = blocks[:0]
	}
	return true, nil
}

// RequestMinerStatus asks the given peer to send extended status
func (api *AdminAPI) RequestMinerStatus(id enode.ID) error {
	return api.eth.handler.RequestMinerStatus(id)
}

// RequestEtcdAddMember asks the given peer to add this node to the etcd cluster
func (api *AdminAPI) RequestEtcdAddMember(id enode.ID) error {
	return api.eth.handler.RequestEtcdAddMember(id)
}

// Initializes an etcd cluster
func (api *AdminAPI) EtcdInit() error {
	return wemixapi.EtcdInit()
}

// Manually adds a node to an etcd cluster.
// TODO: to be removed
func (api *AdminAPI) EtcdAddMember(name string) (string, error) {
	return wemixapi.EtcdAddMember(name)
}

// Manually removes a node from an etcd cluster
// TODO: to be removed
func (api *AdminAPI) EtcdRemoveMember(name string) (string, error) {
	return wemixapi.EtcdRemoveMember(name)
}

// Manually join an etcd network
// TODO: to be removed
func (api *AdminAPI) EtcdJoin(cluster string) error {
	return wemixapi.EtcdJoin(cluster)
}

// Manually move leader in case the leader is misbehaving
func (api *AdminAPI) EtcdMoveLeader(name string) error {
	return wemixapi.EtcdMoveLeader(name)
}

// Get the latest logged work
func (api *AdminAPI) EtcdGetWork() (string, error) {
	return wemixapi.EtcdGetWork()
}

// Remove the latest logged work
func (api *AdminAPI) EtcdDeleteWork() error {
	return wemixapi.EtcdDeleteWork()
}

// Synchronize with the given peer
func (api *AdminAPI) SynchroniseWith(id enode.ID) error {
	return api.eth.handler.SynchroniseWith(id)
}

// DebugAPI is the collection of Ethereum full node APIs for debugging the
// protocol.
type DebugAPI struct {
	eth *Ethereum
}

// NewDebugAPI creates a new DebugAPI instance.
func NewDebugAPI(eth *Ethereum) *DebugAPI {
	return &DebugAPI{eth: eth}
}

// DumpBlock retrieves the entire state of the database at a given block.
func (api *DebugAPI) DumpBlock(blockNr rpc.BlockNumber) (state.Dump, error) {
	opts := &state.DumpConfig{
		OnlyWithAddresses: true,
		Max:               AccountRangeMaxResults, // Sanity limit over RPC
	}
	if blockNr == rpc.PendingBlockNumber {
		// If we're dumping the pending state, we need to request
		// both the pending block as well as the pending state from
		// the miner and operate on those
		_, stateDb := api.eth.miner.Pending()
		return stateDb.RawDump(opts), nil
	}
	var block *types.Block
	if blockNr == rpc.LatestBlockNumber {
		block = api.eth.blockchain.CurrentBlock()
	} else if blockNr == rpc.FinalizedBlockNumber {
<<<<<<< HEAD
		block = api.eth.blockchain.CurrentBlock()
=======
		block = api.eth.blockchain.CurrentFinalizedBlock()
	} else if blockNr == rpc.SafeBlockNumber {
		block = api.eth.blockchain.CurrentSafeBlock()
>>>>>>> b4dab75e
	} else {
		block = api.eth.blockchain.GetBlockByNumber(uint64(blockNr))
	}
	if block == nil {
		return state.Dump{}, fmt.Errorf("block #%d not found", blockNr)
	}
	stateDb, err := api.eth.BlockChain().StateAt(block.Root())
	if err != nil {
		return state.Dump{}, err
	}
	return stateDb.RawDump(opts), nil
}

// Preimage is a debug API function that returns the preimage for a sha3 hash, if known.
func (api *DebugAPI) Preimage(ctx context.Context, hash common.Hash) (hexutil.Bytes, error) {
	if preimage := rawdb.ReadPreimage(api.eth.ChainDb(), hash); preimage != nil {
		return preimage, nil
	}
	return nil, errors.New("unknown preimage")
}

// BadBlockArgs represents the entries in the list returned when bad blocks are queried.
type BadBlockArgs struct {
	Hash  common.Hash            `json:"hash"`
	Block map[string]interface{} `json:"block"`
	RLP   string                 `json:"rlp"`
}

// GetBadBlocks returns a list of the last 'bad blocks' that the client has seen on the network
// and returns them as a JSON list of block hashes.
func (api *DebugAPI) GetBadBlocks(ctx context.Context) ([]*BadBlockArgs, error) {
	var (
		err     error
		blocks  = rawdb.ReadAllBadBlocks(api.eth.chainDb)
		results = make([]*BadBlockArgs, 0, len(blocks))
	)
	for _, block := range blocks {
		var (
			blockRlp  string
			blockJSON map[string]interface{}
		)
		if rlpBytes, err := rlp.EncodeToBytes(block); err != nil {
			blockRlp = err.Error() // Hacky, but hey, it works
		} else {
			blockRlp = fmt.Sprintf("%#x", rlpBytes)
		}
		if blockJSON, err = ethapi.RPCMarshalBlock(block, true, true, api.eth.APIBackend.ChainConfig()); err != nil {
			blockJSON = map[string]interface{}{"error": err.Error()}
		}
		results = append(results, &BadBlockArgs{
			Hash:  block.Hash(),
			RLP:   blockRlp,
			Block: blockJSON,
		})
	}
	return results, nil
}

// AccountRangeMaxResults is the maximum number of results to be returned per call
const AccountRangeMaxResults = 256

// AccountRange enumerates all accounts in the given block and start point in paging request
func (api *DebugAPI) AccountRange(blockNrOrHash rpc.BlockNumberOrHash, start hexutil.Bytes, maxResults int, nocode, nostorage, incompletes bool) (state.IteratorDump, error) {
	var stateDb *state.StateDB
	var err error

	if number, ok := blockNrOrHash.Number(); ok {
		if number == rpc.PendingBlockNumber {
			// If we're dumping the pending state, we need to request
			// both the pending block as well as the pending state from
			// the miner and operate on those
			_, stateDb = api.eth.miner.Pending()
		} else {
			var block *types.Block
			if number == rpc.LatestBlockNumber {
				block = api.eth.blockchain.CurrentBlock()
			} else if number == rpc.FinalizedBlockNumber {
<<<<<<< HEAD
				block = api.eth.blockchain.CurrentBlock()
=======
				block = api.eth.blockchain.CurrentFinalizedBlock()
			} else if number == rpc.SafeBlockNumber {
				block = api.eth.blockchain.CurrentSafeBlock()
>>>>>>> b4dab75e
			} else {
				block = api.eth.blockchain.GetBlockByNumber(uint64(number))
			}
			if block == nil {
				return state.IteratorDump{}, fmt.Errorf("block #%d not found", number)
			}
			stateDb, err = api.eth.BlockChain().StateAt(block.Root())
			if err != nil {
				return state.IteratorDump{}, err
			}
		}
	} else if hash, ok := blockNrOrHash.Hash(); ok {
		block := api.eth.blockchain.GetBlockByHash(hash)
		if block == nil {
			return state.IteratorDump{}, fmt.Errorf("block %s not found", hash.Hex())
		}
		stateDb, err = api.eth.BlockChain().StateAt(block.Root())
		if err != nil {
			return state.IteratorDump{}, err
		}
	} else {
		return state.IteratorDump{}, errors.New("either block number or block hash must be specified")
	}

	opts := &state.DumpConfig{
		SkipCode:          nocode,
		SkipStorage:       nostorage,
		OnlyWithAddresses: !incompletes,
		Start:             start,
		Max:               uint64(maxResults),
	}
	if maxResults > AccountRangeMaxResults || maxResults <= 0 {
		opts.Max = AccountRangeMaxResults
	}
	return stateDb.IteratorDump(opts), nil
}

// StorageRangeResult is the result of a debug_storageRangeAt API call.
type StorageRangeResult struct {
	Storage storageMap   `json:"storage"`
	NextKey *common.Hash `json:"nextKey"` // nil if Storage includes the last key in the trie.
}

type storageMap map[common.Hash]storageEntry

type storageEntry struct {
	Key   *common.Hash `json:"key"`
	Value common.Hash  `json:"value"`
}

// StorageRangeAt returns the storage at the given block height and transaction index.
func (api *DebugAPI) StorageRangeAt(blockHash common.Hash, txIndex int, contractAddress common.Address, keyStart hexutil.Bytes, maxResult int) (StorageRangeResult, error) {
	// Retrieve the block
	block := api.eth.blockchain.GetBlockByHash(blockHash)
	if block == nil {
		return StorageRangeResult{}, fmt.Errorf("block %#x not found", blockHash)
	}
	_, _, statedb, err := api.eth.stateAtTransaction(block, txIndex, 0)
	if err != nil {
		return StorageRangeResult{}, err
	}
	st := statedb.StorageTrie(contractAddress)
	if st == nil {
		return StorageRangeResult{}, fmt.Errorf("account %x doesn't exist", contractAddress)
	}
	return storageRangeAt(st, keyStart, maxResult)
}

func storageRangeAt(st state.Trie, start []byte, maxResult int) (StorageRangeResult, error) {
	it := trie.NewIterator(st.NodeIterator(start))
	result := StorageRangeResult{Storage: storageMap{}}
	for i := 0; i < maxResult && it.Next(); i++ {
		_, content, _, err := rlp.Split(it.Value)
		if err != nil {
			return StorageRangeResult{}, err
		}
		e := storageEntry{Value: common.BytesToHash(content)}
		if preimage := st.GetKey(it.Key); preimage != nil {
			preimage := common.BytesToHash(preimage)
			e.Key = &preimage
		}
		result.Storage[common.BytesToHash(it.Key)] = e
	}
	// Add the 'next key' so clients can continue downloading.
	if it.Next() {
		next := common.BytesToHash(it.Key)
		result.NextKey = &next
	}
	return result, nil
}

// GetModifiedAccountsByNumber returns all accounts that have changed between the
// two blocks specified. A change is defined as a difference in nonce, balance,
// code hash, or storage hash.
//
// With one parameter, returns the list of accounts modified in the specified block.
func (api *DebugAPI) GetModifiedAccountsByNumber(startNum uint64, endNum *uint64) ([]common.Address, error) {
	var startBlock, endBlock *types.Block

	startBlock = api.eth.blockchain.GetBlockByNumber(startNum)
	if startBlock == nil {
		return nil, fmt.Errorf("start block %x not found", startNum)
	}

	if endNum == nil {
		endBlock = startBlock
		startBlock = api.eth.blockchain.GetBlockByHash(startBlock.ParentHash())
		if startBlock == nil {
			return nil, fmt.Errorf("block %x has no parent", endBlock.Number())
		}
	} else {
		endBlock = api.eth.blockchain.GetBlockByNumber(*endNum)
		if endBlock == nil {
			return nil, fmt.Errorf("end block %d not found", *endNum)
		}
	}
	return api.getModifiedAccounts(startBlock, endBlock)
}

// GetModifiedAccountsByHash returns all accounts that have changed between the
// two blocks specified. A change is defined as a difference in nonce, balance,
// code hash, or storage hash.
//
// With one parameter, returns the list of accounts modified in the specified block.
func (api *DebugAPI) GetModifiedAccountsByHash(startHash common.Hash, endHash *common.Hash) ([]common.Address, error) {
	var startBlock, endBlock *types.Block
	startBlock = api.eth.blockchain.GetBlockByHash(startHash)
	if startBlock == nil {
		return nil, fmt.Errorf("start block %x not found", startHash)
	}

	if endHash == nil {
		endBlock = startBlock
		startBlock = api.eth.blockchain.GetBlockByHash(startBlock.ParentHash())
		if startBlock == nil {
			return nil, fmt.Errorf("block %x has no parent", endBlock.Number())
		}
	} else {
		endBlock = api.eth.blockchain.GetBlockByHash(*endHash)
		if endBlock == nil {
			return nil, fmt.Errorf("end block %x not found", *endHash)
		}
	}
	return api.getModifiedAccounts(startBlock, endBlock)
}

func (api *DebugAPI) getModifiedAccounts(startBlock, endBlock *types.Block) ([]common.Address, error) {
	if startBlock.Number().Uint64() >= endBlock.Number().Uint64() {
		return nil, fmt.Errorf("start block height (%d) must be less than end block height (%d)", startBlock.Number().Uint64(), endBlock.Number().Uint64())
	}
	triedb := api.eth.BlockChain().StateCache().TrieDB()

	oldTrie, err := trie.NewStateTrie(common.Hash{}, startBlock.Root(), triedb)
	if err != nil {
		return nil, err
	}
	newTrie, err := trie.NewStateTrie(common.Hash{}, endBlock.Root(), triedb)
	if err != nil {
		return nil, err
	}
	diff, _ := trie.NewDifferenceIterator(oldTrie.NodeIterator([]byte{}), newTrie.NodeIterator([]byte{}))
	iter := trie.NewIterator(diff)

	var dirty []common.Address
	for iter.Next() {
		key := newTrie.GetKey(iter.Key)
		if key == nil {
			return nil, fmt.Errorf("no preimage found for hash %x", iter.Key)
		}
		dirty = append(dirty, common.BytesToAddress(key))
	}
	return dirty, nil
}

// GetAccessibleState returns the first number where the node has accessible
// state on disk. Note this being the post-state of that block and the pre-state
// of the next block.
// The (from, to) parameters are the sequence of blocks to search, which can go
// either forwards or backwards
func (api *DebugAPI) GetAccessibleState(from, to rpc.BlockNumber) (uint64, error) {
	db := api.eth.ChainDb()
	var pivot uint64
	if p := rawdb.ReadLastPivotNumber(db); p != nil {
		pivot = *p
		log.Info("Found fast-sync pivot marker", "number", pivot)
	}
	var resolveNum = func(num rpc.BlockNumber) (uint64, error) {
		// We don't have state for pending (-2), so treat it as latest
		if num.Int64() < 0 {
			block := api.eth.blockchain.CurrentBlock()
			if block == nil {
				return 0, fmt.Errorf("current block missing")
			}
			return block.NumberU64(), nil
		}
		return uint64(num.Int64()), nil
	}
	var (
		start   uint64
		end     uint64
		delta   = int64(1)
		lastLog time.Time
		err     error
	)
	if start, err = resolveNum(from); err != nil {
		return 0, err
	}
	if end, err = resolveNum(to); err != nil {
		return 0, err
	}
	if start == end {
		return 0, fmt.Errorf("from and to needs to be different")
	}
	if start > end {
		delta = -1
	}
	for i := int64(start); i != int64(end); i += delta {
		if time.Since(lastLog) > 8*time.Second {
			log.Info("Finding roots", "from", start, "to", end, "at", i)
			lastLog = time.Now()
		}
		if i < int64(pivot) {
			continue
		}
		h := api.eth.BlockChain().GetHeaderByNumber(uint64(i))
		if h == nil {
			return 0, fmt.Errorf("missing header %d", i)
		}
		if ok, _ := api.eth.ChainDb().Has(h.Root[:]); ok {
			return uint64(i), nil
		}
	}
	return 0, errors.New("no state found")
}<|MERGE_RESOLUTION|>--- conflicted
+++ resolved
@@ -338,13 +338,9 @@
 	if blockNr == rpc.LatestBlockNumber {
 		block = api.eth.blockchain.CurrentBlock()
 	} else if blockNr == rpc.FinalizedBlockNumber {
-<<<<<<< HEAD
 		block = api.eth.blockchain.CurrentBlock()
-=======
-		block = api.eth.blockchain.CurrentFinalizedBlock()
 	} else if blockNr == rpc.SafeBlockNumber {
 		block = api.eth.blockchain.CurrentSafeBlock()
->>>>>>> b4dab75e
 	} else {
 		block = api.eth.blockchain.GetBlockByNumber(uint64(blockNr))
 	}
@@ -422,13 +418,9 @@
 			if number == rpc.LatestBlockNumber {
 				block = api.eth.blockchain.CurrentBlock()
 			} else if number == rpc.FinalizedBlockNumber {
-<<<<<<< HEAD
 				block = api.eth.blockchain.CurrentBlock()
-=======
-				block = api.eth.blockchain.CurrentFinalizedBlock()
 			} else if number == rpc.SafeBlockNumber {
 				block = api.eth.blockchain.CurrentSafeBlock()
->>>>>>> b4dab75e
 			} else {
 				block = api.eth.blockchain.GetBlockByNumber(uint64(number))
 			}
