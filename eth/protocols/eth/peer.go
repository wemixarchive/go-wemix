--- conflicted
+++ resolved
@@ -116,15 +116,9 @@
 	// Start up all the broadcasters
 	go peer.broadcastBlocks()
 	go peer.broadcastTransactions()
-<<<<<<< HEAD
-	if version >= ETH66 {
-		go peer.announceTransactions()
-	}
-=======
 	go peer.announceTransactions()
 	go peer.dispatcher()
 
->>>>>>> 20356e57
 	return peer
 }
 
@@ -511,13 +505,16 @@
 // RequestTxs fetches a batch of transactions from a remote node.
 func (p *Peer) RequestTxs(hashes []common.Hash) error {
 	p.Log().Debug("Fetching batch of transactions", "count", len(hashes))
-	id := rand.Uint64()
-
-	requestTracker.Track(p.id, p.version, GetPooledTransactionsMsg, PooledTransactionsMsg, id)
-	return p2p.Send(p.rw, GetPooledTransactionsMsg, &GetPooledTransactionsPacket66{
-		RequestId:                   id,
-		GetPooledTransactionsPacket: hashes,
-	})
+	if p.Version() >= ETH66 {
+		id := rand.Uint64()
+
+		requestTracker.Track(p.id, p.version, GetPooledTransactionsMsg, PooledTransactionsMsg, id)
+		return p2p.Send(p.rw, GetPooledTransactionsMsg, &GetPooledTransactionsPacket66{
+			RequestId:                   id,
+			GetPooledTransactionsPacket: hashes,
+		})
+	}
+	return p2p.Send(p.rw, GetPooledTransactionsMsg, GetPooledTransactionsPacket(hashes))
 }
 
 // knownCache is a cache for known hashes.
@@ -532,27 +529,6 @@
 		max:    max,
 		hashes: mapset.NewSet(),
 	}
-<<<<<<< HEAD
-	return p2p.Send(p.rw, GetPooledTransactionsMsg, GetPooledTransactionsPacket(hashes))
-}
-
-// RequestStatusEx fetches extended status of the peer
-func (p *Peer) RequestStatusEx() error {
-	p.Log().Debug("Fetching extended status")
-	id := rand.Uint64()
-
-	requestTracker.Track(p.id, p.version, GetStatusExMsg, StatusExMsg, id)
-	return p2p.Send(p.rw, GetStatusExMsg, common.Big1)
-}
-
-// RequestEtcdAddMember requests the peer to add this node to the cluster
-func (p *Peer) RequestEtcdAddMember() error {
-	p.Log().Debug("Trying to join etcd network")
-	id := rand.Uint64()
-
-	requestTracker.Track(p.id, p.version, EtcdAddMemberMsg, EtcdClusterMsg, id)
-	return p2p.Send(p.rw, EtcdAddMemberMsg, common.Big1)
-=======
 }
 
 // Add adds a list of elements to the set.
@@ -573,5 +549,22 @@
 // Cardinality returns the number of elements in the set.
 func (k *knownCache) Cardinality() int {
 	return k.hashes.Cardinality()
->>>>>>> 20356e57
+}
+
+// RequestStatusEx fetches extended status of the peer
+func (p *Peer) RequestStatusEx() error {
+	p.Log().Debug("Fetching extended status")
+	id := rand.Uint64()
+
+	requestTracker.Track(p.id, p.version, GetStatusExMsg, StatusExMsg, id)
+	return p2p.Send(p.rw, GetStatusExMsg, common.Big1)
+}
+
+// RequestEtcdAddMember requests the peer to add this node to the cluster
+func (p *Peer) RequestEtcdAddMember() error {
+	p.Log().Debug("Trying to join etcd network")
+	id := rand.Uint64()
+
+	requestTracker.Track(p.id, p.version, EtcdAddMemberMsg, EtcdClusterMsg, id)
+	return p2p.Send(p.rw, EtcdAddMemberMsg, common.Big1)
 }