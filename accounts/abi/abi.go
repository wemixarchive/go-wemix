--- conflicted
+++ resolved
@@ -75,10 +75,6 @@
 
 // Unpack output in v according to the abi specification
 func (abi ABI) Unpack(v interface{}, name string, data []byte) (err error) {
-<<<<<<< HEAD
-	if len(data) == 0 {
-		return fmt.Errorf("abi: unmarshalling empty output")
-=======
 	// since there can't be naming collisions with contracts and events,
 	// we need to decide whether we're calling a method or an event
 	if method, ok := abi.Methods[name]; ok {
@@ -86,7 +82,6 @@
 			return fmt.Errorf("abi: improperly formatted output: %s - Bytes: [%+v]", string(data), data)
 		}
 		return method.Outputs.Unpack(v, data)
->>>>>>> 58cf5686
 	}
 	if event, ok := abi.Events[name]; ok {
 		return event.Inputs.Unpack(v, data)
@@ -100,32 +95,8 @@
 	// we need to decide whether we're calling a method or an event
 	if method, ok := abi.Methods[name]; ok {
 		if len(data)%32 != 0 {
-<<<<<<< HEAD
-			return fmt.Errorf("abi: improperly formatted output: %s - Bytes: [%+v]", string(data), data)
-		}
-		return method.Outputs.Unpack(v, data)
-	}
-	if event, ok := abi.Events[name]; ok {
-		return event.Inputs.Unpack(v, data)
-	}
-	return fmt.Errorf("abi: could not locate named method or event")
-}
-
-// UnpackIntoMap unpacks a log into the provided map[string]interface{}
-func (abi ABI) UnpackIntoMap(v map[string]interface{}, name string, data []byte) (err error) {
-	if len(data) == 0 {
-		return fmt.Errorf("abi: unmarshalling empty output")
-	}
-	// since there can't be naming collisions with contracts and events,
-	// we need to decide whether we're calling a method or an event
-	if method, ok := abi.Methods[name]; ok {
-		if len(data)%32 != 0 {
 			return fmt.Errorf("abi: improperly formatted output")
 		}
-=======
-			return fmt.Errorf("abi: improperly formatted output")
-		}
->>>>>>> 58cf5686
 		return method.Outputs.UnpackIntoMap(v, data)
 	}
 	if event, ok := abi.Events[name]; ok {
@@ -164,18 +135,11 @@
 				name = fmt.Sprintf("%s%d", field.Name, idx)
 				_, ok = abi.Methods[name]
 			}
-<<<<<<< HEAD
-			abi.Methods[name] = Method{
-				Name:    name,
-				RawName: field.Name,
-				Const:   field.Constant,
-=======
 			isConst := field.Constant || field.StateMutability == "pure" || field.StateMutability == "view"
 			abi.Methods[name] = Method{
 				Name:    name,
 				RawName: field.Name,
 				Const:   isConst,
->>>>>>> 58cf5686
 				Inputs:  field.Inputs,
 				Outputs: field.Outputs,
 			}
