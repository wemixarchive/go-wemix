--- conflicted
+++ resolved
@@ -294,21 +294,12 @@
 }
 
 // PeerInfo retrieves all the information we know about the peer node
-<<<<<<< HEAD
-func (api *PublicAdminAPI) PeerInfo(id discover.NodeID) (*p2p.PeerInfo, error) {
-	server := api.node.Server()
-	if server == nil {
-		return nil, ErrNodeStopped
-	}
-	return server.PeerInfo(id), nil
-=======
 func (api *PublicAdminAPI) PeerInfo(id enode.ID) (*p2p.PeerInfo, error) {
     server := api.node.Server()
     if server == nil {
         return nil, ErrNodeStopped
     }
     return server.PeerInfo(id), nil
->>>>>>> fd9dc69e
 }
 
 // Datadir retrieves the current data directory the node is using.
