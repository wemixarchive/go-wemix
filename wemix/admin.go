/* admin.go */

package wemix

import (
	"bytes"
	"context"
	"encoding/hex"
	"encoding/json"
	"fmt"
	"math/big"
	"path"
	"sort"
	"strings"
	"sync"
	"time"

	clientv3 "go.etcd.io/etcd/client/v3"
	"go.etcd.io/etcd/server/v3/embed"

	"github.com/ethereum/go-ethereum"
	"github.com/ethereum/go-ethereum/accounts/abi/bind"
	"github.com/ethereum/go-ethereum/cmd/utils"
	"github.com/ethereum/go-ethereum/common"
	"github.com/ethereum/go-ethereum/common/hexutil"
	"github.com/ethereum/go-ethereum/crypto"
	"github.com/ethereum/go-ethereum/ethclient"
	"github.com/ethereum/go-ethereum/log"
	"github.com/ethereum/go-ethereum/node"
	"github.com/ethereum/go-ethereum/p2p"
	"github.com/ethereum/go-ethereum/p2p/enode"
	"github.com/ethereum/go-ethereum/params"
	"github.com/ethereum/go-ethereum/rpc"
	wemixapi "github.com/ethereum/go-ethereum/wemix/api"
	gov "github.com/ethereum/go-ethereum/wemix/bind"
	"github.com/ethereum/go-ethereum/wemix/metclient"
	wemixminer "github.com/ethereum/go-ethereum/wemix/miner"
	"github.com/pkg/errors"
)

type wemixNode struct {
	Name  string         `json:"name"`
	Enode string         `json:"enode"`
	Id    string         `json:"id"`
	Ip    string         `json:"ip"`
	Port  int            `json:"port"`
	Addr  common.Address `json:"addr"`

	Status string `json:"status"`
	Miner  bool   `json:"miner"`
}

type wemixMember struct {
	Staker common.Address `json:"address"`
	Reward common.Address `json:"reward"`
	Stake  *big.Int       `json:"stake"`
}

type wemixAdmin struct {
	stack *node.Node

	bootNodeId  string // allowed to generate block without admin contract
	bootAccount common.Address
	nodeInfo    *p2p.NodeInfo
	contracts   *gov.GovContracts
	Updates     chan bool
	rpcCli      *rpc.Client
	cli         *ethclient.Client

	etcd        *embed.Etcd
	etcdCli     *clientv3.Client
	etcdDir     string
	etcdPort    int
	etcdTimeout time.Duration

	lastBlock     int64
	modifiedBlock int64

	blockInterval        int64
	blocksPer            int64
	blockReward          *big.Int
	maxPriorityFeePerGas *big.Int
	maxBaseFee           *big.Int
	gasLimit             *big.Int
	baseFeeMaxChangeRate int64
	gasTargetPercentage  int64

	self *wemixNode

	lock  *sync.Mutex
	nodes map[string]*wemixNode

	// # of blocks consecutively mined by this node
	blocksMined int64
}

// latest block generated
type wemixWork struct {
	Height int64       `json:"height"`
	Hash   common.Hash `json:"hash"`
}

// block build parameters for caching
type blockBuildParameters struct {
	height               uint64
	blockInterval        int64
	maxBaseFee           *big.Int
	gasLimit             *big.Int
	baseFeeMaxChangeRate int64
	gasTargetPercentage  int64
}

// reward related parameters
type rewardParameters struct {
	rewardAmount                                 *big.Int
	staker, ecoSystem, maintenance, feeCollector *common.Address
	members                                      []*wemixMember
	distributionMethod                           []*big.Int
	blocksPer                                    int64
}

var (
	// "Wemix Registry"
	magic, _                  = new(big.Int).SetString("0x57656d6978205265676973747279", 0)
	etcdClusterName           = "Wemix"
	big0                      = big.NewInt(0)
	nilAddress                = common.Address{}
	defaultBriocheBlockReward = big.NewInt(1e18)
	admin                     *wemixAdmin

	ErrAlreadyRunning = errors.New("already running")
	ErrExists         = errors.New("already exists")
	ErrIneligible     = errors.New("not eligible")
	ErrInvalidEnode   = errors.New("invalid enode")
	ErrInvalidToken   = errors.New("invalid token")
	ErrInvalidWork    = errors.New("invalid work")
	ErrNotFound       = errors.New("not found")
	ErrNotRunning     = errors.New("not running")

	etcdCompactFrequency = int64(100)
	etcdCompactWindow    = int64(100)

	// cached block build parameters
	blockBuildParamsLock = &sync.Mutex{}
	blockBuildParams     *blockBuildParameters

	// testnet block 94 rewards
	testnetBlock94Rewards       []reward
	testnetBlock94RewardsString = `[
		{ "addr": "0x6f488615e6b462ce8909e9cd34c3f103994ab2fb", "reward": 100000000000000000 },
		{ "addr": "0x6bd26c4a45e7d7cac2a389142f99f12e5713d719", "reward": 250000000000000000 },
		{ "addr": "0x816e30b6c314ba5d1a67b1b54be944ce4554ed87", "reward": 306213253695614752 }]`
)

func (n *wemixNode) eq(m *wemixNode) bool {
	if n.Name == m.Name && n.Id == m.Id && n.Ip == m.Ip && n.Port == m.Port {
		return true
	} else {
		return false
	}
}

// convert v5 id to v4 id
func toIdv4(id string) (string, error) {
	if len(id) == 64 {
		return id, nil
	} else if len(id) == 128 {
		idv4, err := enode.ParseV4(fmt.Sprintf("enode://%v@127.0.0.1:8589", id))
		if err != nil {
			return "", err
		} else {
			return idv4.ID().String(), nil
		}
	} else {
		return "", fmt.Errorf("Invalid V5 Identifier")
	}
}

// returns
//  1. extradata of genesis block, which is the id of the node that is allowed
//     to generated blocks before admin contract is established.
//  2. returns the coinbase of genesis block, which should be the admin
//     contract creator
func (ma *wemixAdmin) getGenesisInfo() (string, common.Address, error) {
	ctx, cancel := context.WithCancel(context.Background())
	defer cancel()

	block, err := ma.cli.HeaderByNumber(ctx, big0)
	if err != nil {
		return "", common.Address{}, err
	}
	var nodeId string
	if len(block.Extra) < 64 {
		return "", common.Address{}, fmt.Errorf("Invalid bootnode id in the genesis block")
	} else if len(block.Extra) == 64 {
		nodeId = hex.EncodeToString(block.Extra)
	} else if len(block.Extra) <= 128 {
		return "", common.Address{}, fmt.Errorf("Invalid bootnode id in the genesis block")
	} else {
		nodeId = string(block.Extra[len(block.Extra)-128:])
	}
	nodeId, _ = toIdv4(nodeId)
	return nodeId, block.Coinbase, nil
}

// TODO: error handling
func (ma *wemixAdmin) getRegGovEnvContracts(ctx context.Context, height *big.Int) (*gov.GovContracts, error) {
	if ctx == nil {
		var cancel func()
		ctx, cancel = context.WithCancel(context.Background())
		defer cancel()
	}
	opts := &bind.CallOpts{Context: ctx, BlockNumber: height}
	return gov.GetGovContractsByOwner(opts, ma.cli, ma.bootAccount)
}

// returns []*wemixNode from map[string]*wemixNode
func (ma *wemixAdmin) getNodes() []*wemixNode {
	ma.lock.Lock()
	defer ma.lock.Unlock()

	var nodes []*wemixNode
	for _, i := range ma.nodes {
		nodes = append(nodes, i)
	}
	return nodes
}

// returns
//  1. currentMiner *wemixNode: the current leader
//  2. nextMiner *wemixNode: the most eligible miner for the given height,
//     which is up and running
//  3. nodes []*wemixNode: copies of map[string]*wemixNode, not references,
//     sorted by id, i.e. mining order
//
// 'locked' indicates whether ma.lock is held by the caller or not
func (ma *wemixAdmin) getMinerNodes(height int64, locked bool) (*wemixNode, *wemixNode, []*wemixNode) {
	var nodes []*wemixNode
	if !locked {
		ma.lock.Lock()
	}
	for _, i := range ma.nodes {
		n := new(wemixNode)
		*n = *i
		nodes = append(nodes, n)
	}
	if !locked {
		ma.lock.Unlock()
	}
	if len(nodes) == 0 {
		return nil, nil, nodes
	}

	sort.Slice(nodes, func(i, j int) bool {
		return nodes[i].Name < nodes[j].Name
	})

	for _, n := range nodes {
		if (ma.self != nil && n.Id == ma.self.Id) || ma.isPeerUp(n.Id) {
			n.Status = "up"
		} else {
			n.Status = "down"
		}
	}

	_, leaderNode := ma.etcdLeader(locked)
	var miner, next *wemixNode
	ix := int(height/admin.blocksPer) % len(nodes)
	i := ix
	for j := 0; j < len(nodes); j++ {
		if miner != nil && next != nil {
			break
		}
		n := nodes[i]
		if miner == nil && leaderNode != nil && n.Name == leaderNode.Name {
			miner = n
			miner.Miner = true
		}
		if next == nil && n.Status == "up" {
			next = n
		}
		i = (i + 1) % len(nodes)
	}

	return miner, next, nodes
}

// get nodes from the Governance contract
func (ma *wemixAdmin) getWemixNodes(ctx context.Context, block *big.Int) ([]*wemixNode, error) {
	callOpts := &bind.CallOpts{Context: ctx, BlockNumber: block}
	nodes := make([]*wemixNode, 0)
	count, err := ma.contracts.GovImp.GetNodeLength(callOpts)
	for i := int64(1); i <= count.Int64(); i++ {
		getNode, err := ma.contracts.GovImp.GetNode(callOpts, big.NewInt(i))
		if err != nil {
			return nil, err
		}
		getMember, err := ma.contracts.GovImp.GetMember(callOpts, big.NewInt(i))
		if err != nil {
			return nil, err
		}

		sid := hex.EncodeToString(getNode.Enode)
		if len(sid) != 128 {
			return nil, ErrInvalidEnode
		}
		idv4, _ := toIdv4(sid)
		nodes = append(nodes, &wemixNode{
			Name:  string(getNode.Name),
			Enode: sid,
			Ip:    string(getNode.Ip),
			Id:    idv4,
			Port:  int(getNode.Port.Int64()),
			Addr:  getMember,
		})
	}
	sort.Slice(nodes, func(i, j int) bool {
		return nodes[i].Name < nodes[j].Name
	})
	return nodes, err
}

func (ma *wemixAdmin) getRewardParams(ctx context.Context, height *big.Int) (*rewardParameters, error) {
	rp := &rewardParameters{}
	contracts, err := ma.getRegGovEnvContracts(ctx, height)
	if err != nil {
		return nil, err
	}
	opts := &bind.CallOpts{Context: ctx, BlockNumber: height}

	rp.rewardAmount, err = contracts.EnvStorageImp.GetBlockRewardAmount(opts)
	if err != nil {
		return nil, err
	}

	distributionMethod1, distributionMethod2, distributionMethod3, distributionMethod4, err := contracts.EnvStorageImp.GetBlockRewardDistributionMethod(opts)
	if err != nil {
		return nil, err
	}
	rp.distributionMethod = []*big.Int{distributionMethod1, distributionMethod2, distributionMethod3, distributionMethod4}

	staker, err := contracts.Registry.GetContractAddress(opts, metclient.ToBytes32("StakingReward"))
	if err != nil {
		return nil, errors.Wrap(err, "StakingReward")
	}
	rp.staker = &staker

	ecoSystem, err := contracts.Registry.GetContractAddress(opts, metclient.ToBytes32("Ecosystem"))
	if err != nil {
		return nil, errors.Wrap(err, "Ecosystem")
	}
	rp.ecoSystem = &ecoSystem

	maintenance, err := contracts.Registry.GetContractAddress(opts, metclient.ToBytes32("Maintenance"))
	if err != nil {
		return nil, errors.Wrap(err, "Maintenance")
	}
	rp.maintenance = &maintenance

	feeCollector, err := contracts.Registry.GetContractAddress(opts, metclient.ToBytes32("FeeCollector"))
	if err != nil {
		rp.feeCollector = nil
	} else {
		rp.feeCollector = &feeCollector
	}

	blocksPer, err := contracts.EnvStorageImp.GetBlocksPer(opts)
	if err != nil {
		return nil, err
	}
	rp.blocksPer = blocksPer.Int64()

	if countBig, err := contracts.GovImp.GetMemberLength(opts); err != nil {
		return nil, err
	} else {
		count := countBig.Int64()
		for i := int64(1); i <= count; i++ {
			index := big.NewInt(i)
			if member, err := contracts.GovImp.GetMember(opts, index); err != nil {
				return nil, err
			} else if reward, err := contracts.GovImp.GetReward(opts, index); err != nil {
				return nil, err
			} else if stake, err := contracts.StakingImp.LockedBalanceOf(opts, member); err != nil {
				return nil, err
			} else {
				rp.members = append(rp.members, &wemixMember{
					Staker: member,
					Reward: reward,
					Stake:  stake,
				})
			}
		}
	}
	return rp, nil
}

// temporary internal structure to collect data from governance contracts
type govdata struct {
	blockNum, modifiedBlock                        int64
	blockInterval, blocksPer, maxIdleBlockInterval int64
	blockReward, maxPriorityFeePerGas              *big.Int
	maxBaseFee, gasLimit                           *big.Int
	baseFeeMaxChangeRate, gasTargetPercentage      int64
	nodes, addedNodes, updatedNodes, deletedNodes  []*wemixNode
}

func (ma *wemixAdmin) getGovData(refresh bool) (*govdata, error) {
	data := new(govdata)

	ctx, cancel := context.WithCancel(context.Background())
	defer cancel()

	block, err := ma.cli.HeaderByNumber(ctx, nil)
	if err != nil {
		return data, err
	}
	data.blockNum = block.Number.Int64()
	if !refresh && data.blockNum <= ma.lastBlock {
		return data, err
	}

	opts := &bind.CallOpts{Context: ctx, BlockNumber: block.Number}
	if modifiedBlock, err := ma.contracts.GovImp.ModifiedBlock(opts); err != nil {
		return data, err
	} else {
		data.modifiedBlock = modifiedBlock.Int64()
	}

	if !refresh && ma.modifiedBlock == data.modifiedBlock {
		return data, nil
	}

	if blockInterval, err := ma.contracts.EnvStorageImp.GetBlockCreationTime(opts); err != nil {
		data.blockInterval = ma.blockInterval
	} else {
		data.blockInterval = blockInterval.Int64()
	}

	if blocksPer, err := ma.contracts.EnvStorageImp.GetBlocksPer(opts); err != nil {
		data.blocksPer = ma.blocksPer
	} else {
		data.blocksPer = blocksPer.Int64()
	}

	if maxIdleBlockInterval, err := ma.contracts.EnvStorageImp.GetMaxIdleBlockInterval(opts); err != nil {
		data.maxIdleBlockInterval = int64(params.MaxIdleBlockInterval)
	} else {
		data.maxIdleBlockInterval = maxIdleBlockInterval.Int64()
	}

	if blockReward, err := ma.contracts.EnvStorageImp.GetBlockRewardAmount(opts); err != nil {
		return data, err
	} else {
		data.blockReward = blockReward
	}

	if maxPriorityFeePerGas, err := ma.contracts.EnvStorageImp.GetMaxPriorityFeePerGas(opts); err != nil {
		return data, err
	} else {
		data.maxPriorityFeePerGas = maxPriorityFeePerGas
	}

	if gasLimit, baseFeeMaxChangeRate, gasTargetPercentage, err := ma.contracts.EnvStorageImp.GetGasLimitAndBaseFee(opts); err != nil {
		return data, err
	} else {
		data.gasLimit = gasLimit
		data.baseFeeMaxChangeRate = baseFeeMaxChangeRate.Int64()
		data.gasTargetPercentage = gasTargetPercentage.Int64()
	}

	if maxBaseFee, err := ma.contracts.EnvStorageImp.GetMaxBaseFee(opts); err != nil {
		return data, err
	} else {
		data.maxBaseFee = maxBaseFee
	}

	data.nodes, err = ma.getWemixNodes(ctx, block.Number)
	if err != nil {
		return data, err
	}

	oldNodes := ma.getNodes()
	sort.Slice(oldNodes, func(i, j int) bool {
		return oldNodes[i].Name < oldNodes[j].Name
	})
	sort.Slice(data.nodes, func(i, j int) bool {
		return data.nodes[i].Name < data.nodes[j].Name
	})

	i, j := 0, 0
	for {
		if i >= len(oldNodes) || j >= len(data.nodes) {
			break
		}
		v := strings.Compare(oldNodes[i].Name, data.nodes[j].Name)
		if v == 0 {
			if !oldNodes[i].eq(data.nodes[j]) {
				data.updatedNodes = append(data.updatedNodes, data.nodes[j])
			}
			i++
			j++
		} else if v < 0 {
			data.deletedNodes = append(data.deletedNodes, oldNodes[i])
			i++
		} else if v > 0 {
			data.addedNodes = append(data.addedNodes, data.nodes[j])
			j++
		}
	}

	if i < len(oldNodes) {
		for ; i < len(oldNodes); i++ {
			data.deletedNodes = append(data.deletedNodes, oldNodes[i])
		}
	}
	if j < len(data.nodes) {
		for ; j < len(data.nodes); j++ {
			data.addedNodes = append(data.addedNodes, data.nodes[j])
		}
	}
	return data, nil
}

func StartAdmin(stack *node.Node, datadir string) {
	if !(params.ConsensusMethod == params.ConsensusPoA ||
		params.ConsensusMethod == params.ConsensusETCD ||
		params.ConsensusMethod == params.ConsensusPBFT) {
		utils.Fatalf("Invalid Consensus Method: %d\n", params.ConsensusMethod)
	}

	rpcCli, err := stack.Attach()
	if err != nil {
		utils.Fatalf("Failed to attach to self: %v", err)
	}

	cli := ethclient.NewClient(rpcCli)
	admin = &wemixAdmin{
		stack:       stack,
		lock:        &sync.Mutex{},
		Updates:     make(chan bool, 10),
		contracts:   new(gov.GovContracts),
		rpcCli:      rpcCli,
		cli:         cli,
		blocksPer:   100,
		etcdDir:     path.Join(datadir, "etcd"),
		etcdTimeout: 30 * time.Second,
	}

	admin.bootNodeId, admin.bootAccount, err = admin.getGenesisInfo()
	if err != nil {
		return
	}
	admin.contracts, err = admin.getRegGovEnvContracts(nil, nil)
	if err != nil {
		// return
	}

	go admin.run()
	go admin.handleNewBlocks()
	go func() {
		for {
			time.Sleep(time.Duration(SyncIdleThreshold/2) * time.Second)
			syncCheck()
		}
	}()
}

func (ma *wemixAdmin) addPeer(node *wemixNode) error {
	if node.Id == ma.nodeInfo.ID || ma.self == nil {
		return nil
	}

	var v *bool
	ctx, cancel := context.WithCancel(context.Background())
	id := fmt.Sprintf("enode://%s@%s:%d", node.Enode, node.Ip, node.Port)
	// TODO: trusted peers need more work
	//e := ma.rpcCli.CallContext(ctx, &v, "admin_addTrustedPeer", id)
	e := ma.rpcCli.CallContext(ctx, &v, "admin_addPeer", id)
	cancel()
	if e != nil || !*v {
		log.Error(fmt.Sprintf("Cannot add peer %s: %v", id, e))
	} else {
		log.Info(fmt.Sprintf("Added %s.", id))
	}

	return nil
}

func (ma *wemixAdmin) update() {
	if ma.contracts == nil || ma.contracts.Registry == nil {
		return
	}

	refresh := false
	contracts, err := ma.getRegGovEnvContracts(nil, nil)
	if err != nil {
		return
	} else if !ma.contracts.Equal(contracts) {
		ma.contracts = contracts
		refresh = true
	}

	data, err := ma.getGovData(refresh)
	if err != nil {
		log.Error(fmt.Sprintf("Failed to get nodes: %v", err))
	} else if refresh ||
		(data.modifiedBlock != 0 && ma.modifiedBlock != data.modifiedBlock) {
		log.Debug(fmt.Sprintf("Modified Block: %d", data.modifiedBlock))

		ma.modifiedBlock = data.modifiedBlock
		ma.blockInterval = data.blockInterval
		ma.blocksPer = data.blocksPer
		ma.blockReward = data.blockReward
		ma.maxPriorityFeePerGas = data.maxPriorityFeePerGas
		ma.maxBaseFee = data.maxBaseFee
		ma.gasLimit = data.gasLimit
		ma.baseFeeMaxChangeRate = data.baseFeeMaxChangeRate
		ma.gasTargetPercentage = data.gasTargetPercentage

		_nodes := map[string]*wemixNode{}
		for _, i := range data.nodes {
			_nodes[i.Id] = i
			if i.Id == ma.nodeInfo.ID {
				ma.self = i
			}
		}
		ma.nodes = _nodes

		if len(data.addedNodes) > 0 {
			log.Debug("Added:\n")
			for _, i := range data.addedNodes {
				log.Debug(fmt.Sprintf("%v\n", i))
				ma.addPeer(i)
			}
		}
		if len(data.addedNodes) > 0 {
			log.Debug("Updated:\n")
			for _, i := range data.updatedNodes {
				log.Debug(fmt.Sprintf("%v\n", i))
			}
		}
		if len(data.addedNodes) > 0 {
			log.Debug("Deleted:\n")
			for _, i := range data.deletedNodes {
				log.Debug(fmt.Sprintf("%v\n", i))
			}
		}

		if params.MaxIdleBlockInterval != uint64(data.maxIdleBlockInterval) {
			params.MaxIdleBlockInterval = uint64(data.maxIdleBlockInterval)
		}

		// set coinbase and minimum gas price
		setGasCoinbase := func() {
			ctx, cancel := context.WithCancel(context.Background())
			defer cancel()

			var v *bool
			err := ma.rpcCli.CallContext(ctx, &v, "miner_setGasPrice",
				"0x"+data.maxPriorityFeePerGas.Text(16))
			if err != nil || !*v {
				log.Info("set minimum gas price failed",
					"maxPriorityFeePerGas", data.maxPriorityFeePerGas, "error", err)
			} else {
				log.Info("successfully set",
					"maxPriorityFeePerGas", data.maxPriorityFeePerGas)
			}

			if ma.self != nil && !bytes.Equal(ma.self.Addr[:], nilAddress[:]) {
				err = ma.rpcCli.CallContext(ctx, &v, "miner_setEtherbase", &ma.self.Addr)
				if err != nil || !*v {
					log.Info("set the coinbase", "error", err)
				} else {
					log.Info("successfully set the coinbase")
				}
			}
		}
		setGasCoinbase()
	}

	if data.blockNum != 0 {
		ma.lastBlock = data.blockNum
	}
}

func (ma *wemixAdmin) checkMining() {
	on := false
	if ma.nodeInfo != nil && ma.nodeInfo.ID == admin.bootNodeId {
		on = true
	} else if ma.self != nil {
		on = true
	}

	ctx, cancel := context.WithCancel(context.Background())
	defer cancel()

	var mining *bool
	err := ma.rpcCli.CallContext(ctx, &mining, "eth_mining")
	if err != nil {
		log.Error("Checking mining status", "failure", err)
		return
	}

	if on == *mining {
		return
	} else if on {
		err := ma.rpcCli.CallContext(ctx, &mining, "miner_start", 1)
		if err != nil {
			log.Error("Starting miner", "failed", err)
			return
		} else {
			log.Info("Started miner")
		}
	} else {
		err := ma.rpcCli.CallContext(ctx, &mining, "miner_stop", 1)
		if err != nil {
			log.Error("Stopping miner", "failed", err)
			return
		} else {
			log.Info("Stopped miner")
		}
	}
	if mining != nil && !*mining {
		// in case we're leader, transfer leadership
		ma.etcdTransferLeadership()
	}
}

func (ma *wemixAdmin) run() {
	lt := time.Now()
	for {
		if ma.nodeInfo == nil {
			nodeInfo, err := ma.getNodeInfo()
			if err != nil {
				log.Error("Failed to get node info", "error", err)
			} else {
				ma.nodeInfo = nodeInfo
			}
		}
		if ma.contracts == nil {
			contracts, err := ma.getRegGovEnvContracts(nil, nil)
			if err == nil {
				ma.contracts = contracts
			}
		}
		if ma.contracts != nil && ma.nodeInfo != nil {
			ma.update()
			if ma.amPartner() && ma.self != nil && !ma.etcdIsRunning() {
				EtcdStart()
			}
		}

		if ma.amPartner() {
			ma.checkMining()

			t := time.Now()
			if t.Sub(lt).Seconds() >= 30 {
				lt = t
				nodes := ma.getNodes()
				for _, n := range nodes {
					if !ma.isPeerUp(n.Id) {
						ma.addPeer(n)
					}
				}
			}
		}

		to := make(chan bool, 1)
		go func() {
			time.Sleep(5 * time.Second)
			to <- true
		}()
		select {
		case <-ma.Updates:
		case <-to:
		}
	}
}

type reward struct {
	Addr   common.Address `json:"addr"`
	Reward *big.Int       `json:"reward"`
}

// handles rewards in testnet block 94
func handleBlock94Rewards(height *big.Int, rp *rewardParameters, fees *big.Int) []reward {
	if height.Int64() != 94 || len(rp.members) != 0 ||
		!bytes.Equal(rp.staker[:], testnetBlock94Rewards[0].Addr[:]) ||
		!bytes.Equal(rp.ecoSystem[:], testnetBlock94Rewards[1].Addr[:]) ||
		!bytes.Equal(rp.maintenance[:], testnetBlock94Rewards[2].Addr[:]) {
		return nil
	}
	return testnetBlock94Rewards
}

// distributeRewards divides the rewardAmount among members according to their
// stakes, and allocates rewards to staker, ecoSystem, and maintenance accounts.
func distributeRewards(height *big.Int, rp *rewardParameters, blockReward *big.Int, fees *big.Int) ([]reward, error) {
	dm := new(big.Int)
	for i := 0; i < len(rp.distributionMethod); i++ {
		dm.Add(dm, rp.distributionMethod[i])
	}
	if dm.Int64() != 10000 {
		return nil, wemixminer.ErrNotInitialized
	}

	v10000 := big.NewInt(10000)
	minerAmount := new(big.Int).Set(blockReward)
	minerAmount.Div(minerAmount.Mul(minerAmount, rp.distributionMethod[0]), v10000)
	stakerAmount := new(big.Int).Set(blockReward)
	stakerAmount.Div(stakerAmount.Mul(stakerAmount, rp.distributionMethod[1]), v10000)
	ecoSystemAmount := new(big.Int).Set(blockReward)
	ecoSystemAmount.Div(ecoSystemAmount.Mul(ecoSystemAmount, rp.distributionMethod[2]), v10000)
	// the rest goes to maintenance
	maintenanceAmount := new(big.Int).Set(blockReward)
	maintenanceAmount.Sub(maintenanceAmount, minerAmount)
	maintenanceAmount.Sub(maintenanceAmount, stakerAmount)
	maintenanceAmount.Sub(maintenanceAmount, ecoSystemAmount)

	// if feeCollector is not specified, i.e. nil, fees go to maintenance
	if rp.feeCollector == nil {
		maintenanceAmount.Add(maintenanceAmount, fees)
	}

	var rewards []reward
	if n := len(rp.members); n > 0 {
		stakeTotal, equalStakes := big.NewInt(0), true
		for i := 0; i < n; i++ {
			if equalStakes && i < n-1 && rp.members[i].Stake.Cmp(rp.members[i+1].Stake) != 0 {
				equalStakes = false
			}
			stakeTotal.Add(stakeTotal, rp.members[i].Stake)
		}

		if equalStakes {
			v0, v1 := big.NewInt(0), big.NewInt(1)
			vn := big.NewInt(int64(n))
			b := new(big.Int).Set(minerAmount)
			d := new(big.Int)
			d.Div(b, vn)
			for i := 0; i < n; i++ {
				rewards = append(rewards, reward{
					Addr:   rp.members[i].Reward,
					Reward: new(big.Int).Set(d),
				})
			}
			d.Mul(d, vn)
			b.Sub(b, d)
			for ix := height.Int64() % int64(n); b.Cmp(v0) > 0; ix = (ix + 1) % int64(n) {
				rewards[ix].Reward.Add(rewards[ix].Reward, v1)
				b.Sub(b, v1)
			}
		} else {
			// rewards distributed according to stakes
			v0, v1 := big.NewInt(0), big.NewInt(1)
			remainder := new(big.Int).Set(minerAmount)
			for i := 0; i < n; i++ {
				memberReward := new(big.Int).Mul(minerAmount, rp.members[i].Stake)
				memberReward.Div(memberReward, stakeTotal)
				remainder.Sub(remainder, memberReward)
				rewards = append(rewards, reward{
					Addr:   rp.members[i].Reward,
					Reward: memberReward,
				})
			}
			for ix := height.Int64() % int64(n); remainder.Cmp(v0) > 0; ix = (ix + 1) % int64(n) {
				rewards[ix].Reward.Add(rewards[ix].Reward, v1)
				remainder.Sub(remainder, v1)
			}
		}
	}
	rewards = append(rewards, reward{
		Addr:   *rp.staker,
		Reward: stakerAmount,
	})
	rewards = append(rewards, reward{
		Addr:   *rp.ecoSystem,
		Reward: ecoSystemAmount,
	})
	rewards = append(rewards, reward{
		Addr:   *rp.maintenance,
		Reward: maintenanceAmount,
	})
	if rp.feeCollector != nil {
		rewards = append(rewards, reward{
			Addr:   *rp.feeCollector,
			Reward: fees,
		})
	}
	return rewards, nil
}

func calculateRewardsWithParams(config *params.ChainConfig, rp *rewardParameters, num, fees *big.Int, addBalance func(common.Address, *big.Int)) (rewards []byte, err error) {
	if (rp.staker == nil && rp.ecoSystem == nil && rp.maintenance == nil) || len(rp.members) == 0 {
		// handle testnet block 94 rewards
		if rewards94 := handleBlock94Rewards(num, rp, fees); rewards94 != nil {
			if addBalance != nil {
				for _, i := range rewards94 {
					addBalance(i.Addr, i.Reward)
				}
			}
			rewards, err = json.Marshal(rewards94)
			return
		}
		err = wemixminer.ErrNotInitialized
		return
	}

	var blockReward *big.Int
	if config.IsBrioche(num) {
		blockReward = config.Brioche.GetBriocheBlockReward(defaultBriocheBlockReward, num)
	} else {
		// if the wemix chain is not on brioche hard fork, use the `rewardAmount` from gov contract
		blockReward = new(big.Int).Set(rp.rewardAmount)
	}

	// block reward
	// - not brioche chain: use `EnvStorageImp.getBlockRewardAmount()`
	// - brioche chain
	//   - config.Brioche.BlockReward != nil: config.Brioche.BlockReward
	//   - config.Brioche.BlockReward == nil: 1e18
	//   - apply halving for BlockReward
	rr, errr := distributeRewards(num, rp, blockReward, fees)
	if errr != nil {
		err = errr
		return
	}

	if addBalance != nil {
		for _, i := range rr {
			addBalance(i.Addr, i.Reward)
		}
	}

	rewards, err = json.Marshal(rr)
	return
}

func calculateRewards(config *params.ChainConfig, num, fees *big.Int, addBalance func(common.Address, *big.Int)) ([]byte, error) {
	ctx, cancel := context.WithCancel(context.Background())
	defer cancel()

	rp, err := admin.getRewardParams(ctx, big.NewInt(num.Int64()-1))
	if err != nil {
		// all goes to the coinbase
		return nil, wemixminer.ErrNotInitialized
	}

	return calculateRewardsWithParams(config, rp, num, fees, addBalance)
}

func getCoinbase(height *big.Int) (common.Address, error) {
	if admin == nil {
		return common.Address{}, wemixminer.ErrNotInitialized
	}

	prvKey := admin.stack.Server().PrivateKey
	if admin.self != nil {
		ctx, cancel := context.WithCancel(context.Background())
		defer cancel()

		num := new(big.Int).Sub(height, common.Big1)
		contracts, err := admin.getRegGovEnvContracts(ctx, num)
		if err != nil {
			return common.Address{}, err
		}
		nodeId := crypto.FromECDSAPub(&prvKey.PublicKey)[1:]
		return enodeExists(ctx, height, contracts.GovImp, nodeId)
	} else if admin.nodeInfo != nil && admin.nodeInfo.ID == admin.bootNodeId {
		return admin.bootAccount, nil
	} else {
		// TODO ???
		return common.Address{}, nil
	}
}

func signBlock(height *big.Int, hash common.Hash) (common.Address, []byte, error) {
	if admin == nil {
		return common.Address{}, nil, wemixminer.ErrNotInitialized
	}
	prvKey := admin.stack.Server().PrivateKey
	sig, err := crypto.Sign(crypto.Keccak256(append(height.Bytes(), hash.Bytes()...)), prvKey)
	if err != nil {
		return common.Address{}, nil, err
	}

	if admin.nodeInfo != nil && admin.nodeInfo.ID == admin.bootNodeId {
		return admin.bootAccount, sig, nil
	} else if admin.self != nil {
		ctx, cancel := context.WithCancel(context.Background())
		defer cancel()

		num := new(big.Int).Sub(height, common.Big1)
		contracts, err := admin.getRegGovEnvContracts(ctx, num)
		if err != nil {
			return common.Address{}, nil, err
		}

		nodeId := crypto.FromECDSAPub(&prvKey.PublicKey)[1:]
		if addr, err := enodeExists(ctx, height, contracts.GovImp, nodeId); err != nil {
			return common.Address{}, nil, err
		} else {
			return addr, sig, nil
		}
	} else {
		return common.Address{}, sig, wemixminer.ErrNotInitialized
	}
}

func verifyBlockSig(height *big.Int, coinbase common.Address, nodeId []byte, hash common.Hash, sig []byte, checkMinerLimit bool) bool {
	ctx, cancel := context.WithCancel(context.Background())
	defer cancel()

	// get nodeid from the coinbase
	num := new(big.Int).Sub(height, common.Big1)
	contracts, err := admin.getRegGovEnvContracts(ctx, num)
	if err != nil {
		return err == wemixminer.ErrNotInitialized || err == ethereum.NotFound
	} else if count, err := contracts.GovImp.GetMemberLength(&bind.CallOpts{Context: ctx, BlockNumber: num}); err != nil || count.Sign() == 0 {
		return err == wemixminer.ErrNotInitialized || count.Sign() == 0
	}
	gov := contracts.GovImp
	// if minerNodeId is given, i.e. present in block header, use it,
	// otherwise, derive it from the codebase
	var data []byte
	if len(nodeId) == 0 {
		nodeId, err = coinbaseExists(ctx, height, gov, &coinbase)
		if err != nil || len(nodeId) == 0 {
			return false
		}
		data = append(height.Bytes(), hash.Bytes()...)
		data = crypto.Keccak256(data)
	} else {
		if _, err := enodeExists(ctx, height, gov, nodeId); err != nil {
			return false
		}
		data = hash.Bytes()
	}
	pubKey, err := crypto.Ecrecover(data, sig)
	if err != nil || len(pubKey) < 1 || !bytes.Equal(nodeId, pubKey[1:]) {
		return false
	}
	// check miner limit
	if !checkMinerLimit {
		return true
	}
	ok, err := admin.verifyMinerLimit(ctx, height, gov, &coinbase, nodeId)
	return err == nil && ok
}

func (ma *wemixAdmin) getNodeInfo() (*p2p.NodeInfo, error) {
	var nodeInfo *p2p.NodeInfo
	ctx, cancel := context.WithCancel(context.Background())
	err := ma.rpcCli.CallContext(ctx, &nodeInfo, "admin_nodeInfo")
	cancel()
	if err != nil {
		log.Error("Cannot get node info", "error", err)
	}
	return nodeInfo, err
}

func (ma *wemixAdmin) getPeerInfo(id string) (*p2p.NodeInfo, error) {
	var nodeInfo *p2p.NodeInfo
	ctx, cancel := context.WithCancel(context.Background())
	err := ma.rpcCli.CallContext(ctx, &nodeInfo, "admin_peerInfo", id)
	cancel()
	if err != nil {
		log.Error("Cannot get peer info", "id", id, "error", err)
	}
	return nodeInfo, err
}

func (ma *wemixAdmin) isPeerUp(id string) bool {
	nodeInfo, err := ma.getPeerInfo(id)
	return err == nil && nodeInfo != nil
}

func (ma *wemixAdmin) amPartner() bool {
	if admin == nil {
		return false
	}
	return admin.self != nil || (admin.nodeInfo != nil && admin.nodeInfo.ID == admin.bootNodeId)
}

func AmPartner() bool {
	if admin == nil {
		return false
	}

	admin.lock.Lock()
	defer admin.lock.Unlock()

	return admin.amPartner()
}

// id is v4 id
func IsPartner(id string) bool {
	if admin == nil {
		return false
	}

	admin.lock.Lock()
	defer admin.lock.Unlock()

	_, ok := admin.nodes[id]
	if !ok {
		if id == admin.bootNodeId {
			return true
		} else {
			return false
		}
	}

	return true
}

// id is v4 id
func AmHub(id string) int {
	if admin == nil || admin.self == nil {
		return -1
	}

	admin.lock.Lock()
	defer admin.lock.Unlock()
	if strings.HasPrefix(strings.ToUpper(admin.self.Id), strings.ToUpper(id)) {
		return 1
	} else {
		return 0
	}
}

func (ma *wemixAdmin) pendingEmpty() bool {
	type txpool_status struct {
		Pending hexutil.Uint `json:"pending"`
		Queued  hexutil.Uint `json:"queued"`
	}

	ctx, cancel := context.WithCancel(context.Background())
	defer cancel()

	var status txpool_status
	if err := admin.rpcCli.CallContext(ctx, &status, "txpool_status"); err != nil {
		log.Error("Canot get txpool.status", "error", err)
		return false
	}

	return status.Pending == 0
}

func suggestGasPrice() *big.Int {
	defaultFee := big.NewInt(100 * params.GWei)
	if admin == nil || admin.contracts == nil || admin.contracts.EnvStorageImp == nil {
		return defaultFee
	}
	fee, err := admin.contracts.EnvStorageImp.GetMaxPriorityFeePerGas(nil)
	if err != nil {
		return defaultFee
	} else {
		return fee
	}
}

func getBlockBuildParameters(height *big.Int) (blockInterval int64, maxBaseFee, gasLimit *big.Int, baseFeeMaxChangeRate, gasTargetPercentage int64, err error) {
	err = wemixminer.ErrNotInitialized

	blockBuildParamsLock.Lock()
	if blockBuildParams != nil && blockBuildParams.height == height.Uint64() {
		// use chached
		blockInterval = blockBuildParams.blockInterval
		maxBaseFee = blockBuildParams.maxBaseFee
		gasLimit = blockBuildParams.gasLimit
		baseFeeMaxChangeRate = blockBuildParams.baseFeeMaxChangeRate
		gasTargetPercentage = blockBuildParams.gasTargetPercentage
		blockBuildParamsLock.Unlock()
		err = nil
		return
	}
	blockBuildParamsLock.Unlock()

	// default values
	blockInterval = 15
	maxBaseFee = big.NewInt(0)
	gasLimit = big.NewInt(0)
	baseFeeMaxChangeRate = 0
	gasTargetPercentage = 100

	if admin == nil {
		return
	}
	ctx, cancel := context.WithCancel(context.Background())
	defer cancel()

	var (
		env *gov.EnvStorageImp
		gov *gov.GovImp
	)
	if contracts, err2 := admin.getRegGovEnvContracts(ctx, height); err2 != nil {
		err = wemixminer.ErrNotInitialized
		return
	} else {
		env, gov = contracts.EnvStorageImp, contracts.GovImp
	}

	opts := &bind.CallOpts{Context: ctx, BlockNumber: height}
	if count, err2 := gov.GetMemberLength(opts); err2 != nil || count.Sign() == 0 {
		err = wemixminer.ErrNotInitialized
		return
	}
	if v, err2 := env.GetBlockCreationTime(opts); err2 != nil {
		err = wemixminer.ErrNotInitialized
		return
	} else {
		blockInterval = v.Int64()
	}

	if GasLimit, BaseFeeMaxChangeRate, GasTargetPercentage, err2 := env.GetGasLimitAndBaseFee(opts); err2 != nil {
		err = wemixminer.ErrNotInitialized
		return
	} else {
		gasLimit = GasLimit
		baseFeeMaxChangeRate = BaseFeeMaxChangeRate.Int64()
		gasTargetPercentage = GasTargetPercentage.Int64()
	}

	if maxBaseFee, err = env.GetMaxBaseFee(opts); err != nil {
		err = wemixminer.ErrNotInitialized
		return
	}

	// cache it
	blockBuildParamsLock.Lock()
	blockBuildParams = &blockBuildParameters{
		height:               height.Uint64(),
		blockInterval:        blockInterval,
		maxBaseFee:           maxBaseFee,
		gasLimit:             gasLimit,
		baseFeeMaxChangeRate: baseFeeMaxChangeRate,
		gasTargetPercentage:  gasTargetPercentage,
	}
	blockBuildParamsLock.Unlock()
	err = nil
	return
}

func (ma *wemixAdmin) toMiningPeers(nodes []*wemixNode) string {
	var bb bytes.Buffer
	for _, n := range nodes {
		if bb.Len() != 0 {
			bb.Write([]byte(" "))
		}
		bb.Write([]byte(fmt.Sprintf("%s/%s", n.Name, n.Status)))
		if n.Miner {
			bb.Write([]byte("/*"))
		}
	}
	return bb.String()
}

func (ma *wemixAdmin) miners() string {
	ctx, cancel := context.WithCancel(context.Background())
	defer cancel()

	block, err := ma.cli.HeaderByNumber(ctx, nil)
	if err != nil {
		return ""
	}
	height := block.Number.Int64()

	_, _, nodes := ma.getMinerNodes(height+1, false)
	return ma.toMiningPeers(nodes)
}

func Info() interface{} {
	if admin == nil {
		return ""
	} else {
		self := admin.self
		var nodes []*wemixNode
		for _, i := range admin.nodes {
			nodes = append(nodes, i)
		}
		sort.Slice(nodes, func(i, j int) bool {
			return nodes[i].Name < nodes[j].Name
		})

		ca := admin.contracts.Address()
		info := &map[string]interface{}{
<<<<<<< HEAD
			"consensus":            params.ConsensusMethod,
			"registry":             ca.Registry,
			"governance":           ca.Gov,
			"staking":              ca.Staking,
			"modifiedblock":        admin.modifiedBlock,
			"blocksPer":            admin.blocksPer,
			"blockInterval":        admin.blockInterval,
			"blockReward":          admin.blockReward,
			"maxPriorityFeePerGas": admin.maxPriorityFeePerGas,
			"blockGasLimit":        admin.gasLimit,
			"maxBaseFee":           admin.maxBaseFee,
			"baseFeeMaxChangeRate": admin.baseFeeMaxChangeRate,
			"gasTargetPercentage":  admin.gasTargetPercentage,
			"self":                 self,
			"nodes":                nodes,
			"miners":               admin.miners(),
			"etcd":                 admin.etcdInfo(),
			"maxIdle":              params.MaxIdleBlockInterval,
=======
			"consensus":                 params.ConsensusMethod,
			"registry":                  admin.registry.To,
			"governance":                admin.gov.To,
			"staking":                   admin.staking.To,
			"modifiedblock":             admin.modifiedBlock,
			"blocksPer":                 admin.blocksPer,
			"blockInterval":             admin.blockInterval,
			"blockReward":               admin.blockReward,
			"maxPriorityFeePerGas":      admin.maxPriorityFeePerGas,
			"blockGasLimit":             admin.gasLimit,
			"maxBaseFee":                admin.maxBaseFee,
			"baseFeeMaxChangeRate":      admin.baseFeeMaxChangeRate,
			"gasTargetPercentage":       admin.gasTargetPercentage,
			"self":                      self,
			"nodes":                     nodes,
			"miners":                    admin.miners(),
			"etcd":                      admin.etcdInfo(),
			"maxIdle":                   params.MaxIdleBlockInterval,
			"defaultBriocheBlockReward": defaultBriocheBlockReward,
>>>>>>> 4fabf50d
		}
		return info
	}
}

func getMinerStatus() *wemixapi.WemixMinerStatus {
	if admin == nil || admin.self == nil {
		return nil
	}

	ctx, cancel := context.WithCancel(context.Background())
	defer cancel()

	header, err := admin.cli.HeaderByNumber(ctx, nil)
	if err != nil {
		return nil
	}
	height := header.Number.Int64()

	_, _, nodes := admin.getMinerNodes(height+1, false)
	miningPeers := admin.toMiningPeers(nodes)

	admin.lock.Lock()
	defer admin.lock.Unlock()

	return &wemixapi.WemixMinerStatus{
		NodeName:          admin.self.Name,
		Enode:             admin.self.Enode,
		Id:                admin.self.Id,
		Addr:              fmt.Sprintf("%s:%d", admin.self.Ip, admin.self.Port),
		Status:            "up",
		Miner:             admin.self.Miner,
		MiningPeers:       miningPeers,
		LatestBlockHeight: header.Number,
		LatestBlockHash:   header.Hash(),
		RttMs:             big0,
	}
}

// Returns the array of peer status
// 'id' could be null, a name, node id (public key) or ip address of a miner
func getMiners(id string, timeout int) []*wemixapi.WemixMinerStatus {
	if admin == nil {
		return nil
	}

	if timeout <= 0 {
		timeout = 5
	} else if timeout > 60 {
		timeout = 60
	}

	ctx, cancel := context.WithCancel(context.Background())
	defer cancel()

	nodes := admin.getNodes()

	var node *wemixNode
	for _, n := range nodes {
		if strings.EqualFold(n.Name, id) || strings.EqualFold(n.Id, id) || strings.EqualFold(n.Ip, id) {
			node = n
			break
		}
	}

	getDownStatus := func(node *wemixNode) *wemixapi.WemixMinerStatus {
		return &wemixapi.WemixMinerStatus{
			NodeName: node.Name,
			Enode:    node.Enode,
			Id:       node.Id,
			Addr:     fmt.Sprintf("%s:%d", node.Ip, node.Port),
			Status:   "down",
			RttMs:    big0,
		}
	}

	var miners []*wemixapi.WemixMinerStatus
	var err error
	ch := make(chan *wemixapi.WemixMinerStatus, len(nodes)*2+1)
	sub := wemixapi.SubscribeToMinerStatus(ch)
	defer func() {
		sub.Unsubscribe()
		close(ch)
	}()

	startTime := time.Now().UnixNano()
	timer := time.NewTimer(time.Duration(timeout) * time.Second)
	peers := map[string]*wemixNode{}
	count := 0

	if node != nil {
		if admin.self != nil && admin.self.Id == node.Id {
			miners = append(miners, getMinerStatus())
			return miners
		} else if !admin.isPeerUp(node.Id) {
			miners = append(miners, getDownStatus(node))
			return miners
		}

		err = admin.rpcCli.CallContext(ctx, nil, "admin_requestMinerStatus", &node.Id)
		if err != nil {
			log.Error("RequestMinerStatus Failed", "id", node.Id, "error", err)
			status := getDownStatus(node)
			status.RttMs = big.NewInt((time.Now().UnixNano() - startTime) / 1000000)
			miners = append(miners, status)
		} else {
			peers[node.Name] = node
			count++
		}
	} else {
		for _, n := range nodes {
			if admin.self != nil && admin.self.Id == n.Id {
				miners = append(miners, getMinerStatus())
				continue
			} else if !admin.isPeerUp(n.Id) {
				miners = append(miners, getDownStatus(n))
				continue
			}

			err = admin.rpcCli.CallContext(ctx, nil, "admin_requestMinerStatus", n.Id)
			if err != nil {
				status := getDownStatus(n)
				status.RttMs = big.NewInt((time.Now().UnixNano() - startTime) / 1000000)
				miners = append(miners, status)
				log.Error("RequestMinerStatus Failed", "id", n.Id, "error", err)
			} else {
				peers[n.Name] = n
				count++
			}
		}
	}

	done := false
	if count == 0 {
		done = true
	}
	for {
		if done {
			break
		}
		select {
		case status := <-ch:
			if done {
				continue
			}
			if n, exists := peers[status.NodeName]; exists {
				status.RttMs = big.NewInt((time.Now().UnixNano() - startTime) / 1000000)
				miners = append(miners, status)
				if n != nil {
					peers[status.NodeName] = nil
					count--
					if count <= 0 {
						done = true
					}
				}
			}
		case <-timer.C:
			done = true
		}
	}

	for _, n := range peers {
		if n != nil {
			status := getDownStatus(n)
			status.RttMs = big.NewInt((time.Now().UnixNano() - startTime) / 1000000)
			miners = append(miners, status)
		}
	}

	if len(miners) > 1 {
		sort.Slice(miners, func(i, j int) bool {
			return miners[i].NodeName < miners[j].NodeName
		})
	}
	return miners
}

func (ma *wemixAdmin) getTxPoolStatus() (pending, queued uint, err error) {
	var data map[string]hexutil.Uint

	ctx, cancel := context.WithCancel(context.Background())
	err = ma.rpcCli.CallContext(ctx, &data, "txpool_status")
	cancel()

	if err != nil {
		return
	}
	p, b1 := data["pending"]
	q, b2 := data["queued"]
	if !b1 || !b2 {
		err = fmt.Errorf("Invalid Data")
	} else {
		pending = uint(p)
		queued = uint(q)
	}

	return
}

func requirePendingTxs() bool {
	p, _, e := admin.getTxPoolStatus()
	if e != nil {
		return false
	} else if p > 0 {
		return false
	}

	return true
}

// checks
//  1. fees total and per governance accounts are accurate
//  2. sum(rewards) == fees + block reward
//  3. rewards distribution is correct
//  4. reward members, reward pool and maintenance account are correct
//  5. balances of governance accounts are accurate.
//     Note that it doesn't take account of internal transactions,
//     so balance checks won't be accurate if there are contract transactions.
func verifyBlockRewards(height *big.Int) interface{} {
	type result struct {
		Status bool `json:"status"`
		// txs counts: total, contract calls and simple ether transfers
		Txs         int `json:"txs"` // # of txs
		ContractTxs int `json:"contractTxs"`
		SimpleTxs   int `json:"simpleTxs"`
		// this will be 0 for now
		BlockReward *big.Int `json:"blockReward"`
		// fees: total and per accounts in governance contract
		Fees map[string]*big.Int `json:"fees"`
		// error and messsages if any
		Error   string `json:"error"`
		Message string `json:"message"`
	}

	r := &result{
		Status: false,
		Error:  "Not initialized",
	}

	if admin == nil {
		return r
	}

	return r
}

func init() {
	wemixminer.AmPartnerFunc = AmPartner
	wemixminer.IsPartnerFunc = IsPartner
	wemixminer.AmHubFunc = AmHub
	wemixminer.SuggestGasPriceFunc = suggestGasPrice
	wemixminer.CalculateRewardsFunc = calculateRewards
	wemixminer.GetCoinbaseFunc = getCoinbase
	wemixminer.SignBlockFunc = signBlock
	wemixminer.VerifyBlockSigFunc = verifyBlockSig
	wemixminer.RequirePendingTxsFunc = requirePendingTxs
	wemixminer.VerifyBlockRewardsFunc = verifyBlockRewards
	wemixminer.GetBlockBuildParametersFunc = getBlockBuildParameters
	wemixminer.AcquireMiningTokenFunc = acquireMiningToken
	wemixminer.ReleaseMiningTokenFunc = releaseMiningToken
	wemixminer.HasMiningTokenFunc = hasMiningToken

	wemixapi.Info = Info
	wemixapi.GetMiners = getMiners
	wemixapi.GetMinerStatus = getMinerStatus
	wemixapi.EtcdInit = EtcdInit
	wemixapi.EtcdAddMember = EtcdAddMember
	wemixapi.EtcdRemoveMember = EtcdRemoveMember
	wemixapi.EtcdJoin = EtcdJoin
	wemixapi.EtcdMoveLeader = EtcdMoveLeader
	wemixapi.EtcdGetWork = EtcdGetWork
	wemixapi.EtcdDeleteWork = EtcdDeleteWork
	wemixapi.EtcdGet = EtcdGet
	wemixapi.EtcdPut = EtcdPut
	wemixapi.EtcdDelete = EtcdDelete

	// handle testnet block 94 rewards
	if err := json.Unmarshal([]byte(testnetBlock94RewardsString), &testnetBlock94Rewards); err != nil {
		panic("failed to unmarshal testnet block 94 rewards")
	}

	// handle mining peers' status update
	go handleMinerStatusUpdate()
}

/* EOF */<|MERGE_RESOLUTION|>--- conflicted
+++ resolved
@@ -1285,30 +1285,10 @@
 
 		ca := admin.contracts.Address()
 		info := &map[string]interface{}{
-<<<<<<< HEAD
-			"consensus":            params.ConsensusMethod,
-			"registry":             ca.Registry,
-			"governance":           ca.Gov,
-			"staking":              ca.Staking,
-			"modifiedblock":        admin.modifiedBlock,
-			"blocksPer":            admin.blocksPer,
-			"blockInterval":        admin.blockInterval,
-			"blockReward":          admin.blockReward,
-			"maxPriorityFeePerGas": admin.maxPriorityFeePerGas,
-			"blockGasLimit":        admin.gasLimit,
-			"maxBaseFee":           admin.maxBaseFee,
-			"baseFeeMaxChangeRate": admin.baseFeeMaxChangeRate,
-			"gasTargetPercentage":  admin.gasTargetPercentage,
-			"self":                 self,
-			"nodes":                nodes,
-			"miners":               admin.miners(),
-			"etcd":                 admin.etcdInfo(),
-			"maxIdle":              params.MaxIdleBlockInterval,
-=======
 			"consensus":                 params.ConsensusMethod,
-			"registry":                  admin.registry.To,
-			"governance":                admin.gov.To,
-			"staking":                   admin.staking.To,
+			"registry":                  ca.Registry,
+			"governance":                ca.Gov,
+			"staking":                   ca.Staking,
 			"modifiedblock":             admin.modifiedBlock,
 			"blocksPer":                 admin.blocksPer,
 			"blockInterval":             admin.blockInterval,
@@ -1324,7 +1304,6 @@
 			"etcd":                      admin.etcdInfo(),
 			"maxIdle":                   params.MaxIdleBlockInterval,
 			"defaultBriocheBlockReward": defaultBriocheBlockReward,
->>>>>>> 4fabf50d
 		}
 		return info
 	}
