--- conflicted
+++ resolved
@@ -17,6 +17,7 @@
 package main
 
 import (
+	"bytes"
 	"encoding/json"
 	"fmt"
 	"io/ioutil"
@@ -143,15 +144,7 @@
 		receiver = common.HexToAddress(ctx.GlobalString(ReceiverFlag.Name))
 	}
 
-<<<<<<< HEAD
-	var (
-		code []byte
-		ret  []byte
-		err  error
-	)
-=======
 	var code []byte
->>>>>>> 58cf5686
 	codeFileFlag := ctx.GlobalString(CodeFileFlag.Name)
 	codeFlag := ctx.GlobalString(CodeFlag.Name)
 
@@ -177,10 +170,7 @@
 		} else {
 			hexcode = []byte(codeFlag)
 		}
-<<<<<<< HEAD
-=======
 		hexcode = bytes.TrimSpace(hexcode)
->>>>>>> 58cf5686
 		if len(hexcode)%2 != 0 {
 			fmt.Printf("Invalid input length for hex data (%d)\n", len(hexcode))
 			os.Exit(1)
