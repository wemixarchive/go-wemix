--- conflicted
+++ resolved
@@ -237,65 +237,15 @@
 		Name:  "override.istanbul",
 		Usage: "Manually specify Istanbul fork-block, overriding the bundled setting",
 	}
-<<<<<<< HEAD
-=======
 	OverrideMuirGlacierFlag = cli.Uint64Flag{
 		Name:  "override.muirglacier",
 		Usage: "Manually specify Muir Glacier fork-block, overriding the bundled setting",
 	}
->>>>>>> 58cf5686
 	// Light server and client settings
 	LightLegacyServFlag = cli.IntFlag{ // Deprecated in favor of light.serve, remove in 2021
 		Name:  "lightserv",
 		Usage: "Maximum percentage of time allowed for serving LES requests (deprecated, use --light.serve)",
 		Value: eth.DefaultConfig.LightServ,
-<<<<<<< HEAD
-	}
-	LightServeFlag = cli.IntFlag{
-		Name:  "light.serve",
-		Usage: "Maximum percentage of time allowed for serving LES requests (multi-threaded processing allows values over 100)",
-		Value: eth.DefaultConfig.LightServ,
-	}
-	LightIngressFlag = cli.IntFlag{
-		Name:  "light.ingress",
-		Usage: "Incoming bandwidth limit for serving light clients (kilobytes/sec, 0 = unlimited)",
-		Value: eth.DefaultConfig.LightIngress,
-	}
-	LightEgressFlag = cli.IntFlag{
-		Name:  "light.egress",
-		Usage: "Outgoing bandwidth limit for serving light clients (kilobytes/sec, 0 = unlimited)",
-		Value: eth.DefaultConfig.LightEgress,
-	}
-	LightLegacyPeersFlag = cli.IntFlag{ // Deprecated in favor of light.maxpeers, remove in 2021
-		Name:  "lightpeers",
-		Usage: "Maximum number of light clients to serve, or light servers to attach to  (deprecated, use --light.maxpeers)",
-		Value: eth.DefaultConfig.LightPeers,
-	}
-	LightMaxPeersFlag = cli.IntFlag{
-		Name:  "light.maxpeers",
-		Usage: "Maximum number of light clients to serve, or light servers to attach to",
-		Value: eth.DefaultConfig.LightPeers,
-	}
-	UltraLightServersFlag = cli.StringFlag{
-		Name:  "ulc.servers",
-		Usage: "List of trusted ultra-light servers",
-		Value: strings.Join(eth.DefaultConfig.UltraLightServers, ","),
-	}
-	UltraLightFractionFlag = cli.IntFlag{
-		Name:  "ulc.fraction",
-		Usage: "Minimum % of trusted ultra-light servers required to announce a new head",
-		Value: eth.DefaultConfig.UltraLightFraction,
-	}
-	UltraLightOnlyAnnounceFlag = cli.BoolFlag{
-		Name:  "ulc.onlyannounce",
-		Usage: "Ultra light server sends announcements only",
-	}
-	// Dashboard settings
-	DashboardEnabledFlag = cli.BoolFlag{
-		Name:  "dashboard",
-		Usage: "Enable the dashboard",
-=======
->>>>>>> 58cf5686
 	}
 	LightServeFlag = cli.IntFlag{
 		Name:  "light.serve",
@@ -1554,18 +1504,12 @@
 	if gcmode := ctx.GlobalString(GCModeFlag.Name); gcmode != "full" && gcmode != "archive" {
 		Fatalf("--%s must be either 'full' or 'archive'", GCModeFlag.Name)
 	}
-<<<<<<< HEAD
-	cfg.NoPruning = ctx.GlobalString(GCModeFlag.Name) == "archive"
-	cfg.NoPrefetch = ctx.GlobalBool(CacheNoPrefetchFlag.Name)
-
-=======
 	if ctx.GlobalIsSet(GCModeFlag.Name) {
 		cfg.NoPruning = ctx.GlobalString(GCModeFlag.Name) == "archive"
 	}
 	if ctx.GlobalIsSet(CacheNoPrefetchFlag.Name) {
 		cfg.NoPrefetch = ctx.GlobalBool(CacheNoPrefetchFlag.Name)
 	}
->>>>>>> 58cf5686
 	if ctx.GlobalIsSet(CacheFlag.Name) || ctx.GlobalIsSet(CacheTrieFlag.Name) {
 		cfg.TrieCleanCache = ctx.GlobalInt(CacheFlag.Name) * ctx.GlobalInt(CacheTrieFlag.Name) / 100
 	}
@@ -1635,7 +1579,6 @@
 			cfg.Miner.GasPrice = big.NewInt(1)
 		}
 	}
-<<<<<<< HEAD
 }
 
 // SetMetadiumConfig applies metadium related command line flags to the config.
@@ -1675,15 +1618,6 @@
 		Fatalf("Invalid Consensus Method: %d", ctx.GlobalString(ConsensusMethodFlag.Name))
 	}
 	params.MetadiumGenesisFile = filepath.Join(ctx.GlobalString(DataDirFlag.Name), "genesis.json")
-}
-
-// SetDashboardConfig applies dashboard related command line flags to the config.
-func SetDashboardConfig(ctx *cli.Context, cfg *dashboard.Config) {
-	cfg.Host = ctx.GlobalString(DashboardAddrFlag.Name)
-	cfg.Port = ctx.GlobalInt(DashboardPortFlag.Name)
-	cfg.Refresh = ctx.GlobalDuration(DashboardRefreshFlag.Name)
-=======
->>>>>>> 58cf5686
 }
 
 // RegisterEthService adds an Ethereum client to the stack.
