--- conflicted
+++ resolved
@@ -448,18 +448,15 @@
 		Name:  "cache.preimages",
 		Usage: "Enable recording the SHA3/keccak preimages of trie keys",
 	}
-<<<<<<< HEAD
 	TriesInMemoryFlag = cli.Uint64Flag{
         Name:  "cache.triesinmemory",
         Usage: "Number of block states (tries) to keep in memory (default = 128)",
         Value: 128,
     }
-=======
 	FDLimitFlag = cli.IntFlag{
 		Name:  "fdlimit",
 		Usage: "Raise the open file descriptor resource limit (default = system fd limit)",
 	}
->>>>>>> 60f38b95
 	// Miner settings
 	MiningEnabledFlag = cli.BoolFlag{
 		Name:  "mine",
