// Copyright 2015 The go-ethereum Authors
// This file is part of go-ethereum.
//
// go-ethereum is free software: you can redistribute it and/or modify
// it under the terms of the GNU General Public License as published by
// the Free Software Foundation, either version 3 of the License, or
// (at your option) any later version.
//
// go-ethereum is distributed in the hope that it will be useful,
// but WITHOUT ANY WARRANTY; without even the implied warranty of
// MERCHANTABILITY or FITNESS FOR A PARTICULAR PURPOSE. See the
// GNU General Public License for more details.
//
// You should have received a copy of the GNU General Public License
// along with go-ethereum. If not, see <http://www.gnu.org/licenses/>.

// Package utils contains internal helper functions for go-ethereum commands.
package utils

import (
	"crypto/ecdsa"
	"fmt"
	"math"
	"math/big"
	"math/rand"
	"os"
	"path/filepath"
	godebug "runtime/debug"
	"strconv"
	"strings"
	"time"

	"github.com/ethereum/go-ethereum/accounts"
	"github.com/ethereum/go-ethereum/accounts/keystore"
	"github.com/ethereum/go-ethereum/common"
	"github.com/ethereum/go-ethereum/common/fdlimit"
	"github.com/ethereum/go-ethereum/consensus"
	"github.com/ethereum/go-ethereum/consensus/ethash"
	"github.com/ethereum/go-ethereum/core"
	"github.com/ethereum/go-ethereum/core/rawdb"
	"github.com/ethereum/go-ethereum/core/vm"
	"github.com/ethereum/go-ethereum/crypto"
	"github.com/ethereum/go-ethereum/eth"
	ethcatalyst "github.com/ethereum/go-ethereum/eth/catalyst"
	"github.com/ethereum/go-ethereum/eth/downloader"
	"github.com/ethereum/go-ethereum/eth/ethconfig"
	"github.com/ethereum/go-ethereum/eth/filters"
	"github.com/ethereum/go-ethereum/eth/gasprice"
	"github.com/ethereum/go-ethereum/eth/tracers"
	"github.com/ethereum/go-ethereum/ethdb"
	"github.com/ethereum/go-ethereum/ethdb/remotedb"
	"github.com/ethereum/go-ethereum/ethstats"
	"github.com/ethereum/go-ethereum/graphql"
	"github.com/ethereum/go-ethereum/internal/ethapi"
	"github.com/ethereum/go-ethereum/internal/flags"
	"github.com/ethereum/go-ethereum/les"
	lescatalyst "github.com/ethereum/go-ethereum/les/catalyst"
	"github.com/ethereum/go-ethereum/log"
	"github.com/ethereum/go-ethereum/metrics"
	"github.com/ethereum/go-ethereum/metrics/exp"
	"github.com/ethereum/go-ethereum/metrics/influxdb"
	"github.com/ethereum/go-ethereum/miner"
	"github.com/ethereum/go-ethereum/node"
	"github.com/ethereum/go-ethereum/p2p"
	"github.com/ethereum/go-ethereum/p2p/enode"
	"github.com/ethereum/go-ethereum/p2p/nat"
	"github.com/ethereum/go-ethereum/p2p/netutil"
	"github.com/ethereum/go-ethereum/params"
	"github.com/ethereum/go-ethereum/rpc"
	pcsclite "github.com/gballet/go-libpcsclite"
	gopsutil "github.com/shirou/gopsutil/mem"
	"github.com/urfave/cli/v2"
)

// These are all the command line flags we support.
// If you add to this list, please remember to include the
// flag in the appropriate command definition.
//
// The flags are defined here so their names and help texts
// are the same for all commands.

var (
	// General settings
	DataDirFlag = &flags.DirectoryFlag{
		Name:     "datadir",
		Usage:    "Data directory for the databases and keystore",
		Value:    flags.DirectoryString(node.DefaultDataDir()),
		Category: flags.EthCategory,
	}
	RemoteDBFlag = &cli.StringFlag{
		Name:     "remotedb",
		Usage:    "URL for remote database",
		Category: flags.LoggingCategory,
	}
	AncientFlag = &flags.DirectoryFlag{
		Name:     "datadir.ancient",
		Usage:    "Root directory for ancient data (default = inside chaindata)",
		Category: flags.EthCategory,
	}
	MinFreeDiskSpaceFlag = &flags.DirectoryFlag{
		Name:     "datadir.minfreedisk",
		Usage:    "Minimum free disk space in MB, once reached triggers auto shut down (default = --cache.gc converted to MB, 0 = disabled)",
		Category: flags.EthCategory,
	}
	KeyStoreDirFlag = &flags.DirectoryFlag{
		Name:     "keystore",
		Usage:    "Directory for the keystore (default = inside the datadir)",
		Category: flags.AccountCategory,
	}
	USBFlag = &cli.BoolFlag{
		Name:     "usb",
		Usage:    "Enable monitoring and management of USB hardware wallets",
		Category: flags.AccountCategory,
	}
	SmartCardDaemonPathFlag = &cli.StringFlag{
		Name:     "pcscdpath",
		Usage:    "Path to the smartcard daemon (pcscd) socket file",
		Value:    pcsclite.PCSCDSockName,
		Category: flags.AccountCategory,
	}
	NetworkIdFlag = &cli.Uint64Flag{
		Name:     "networkid",
		Usage:    "Explicitly set network id (integer, 1111=WemixMainnet , 1112=WemixTestnet)(For testnets: use --wemix-testnet --ropsten, --rinkeby, --goerli instead)",
		Value:    ethconfig.Defaults.NetworkId,
		Category: flags.EthCategory,
	}
	MainnetFlag = &cli.BoolFlag{
		Name:     "mainnet",
		Usage:    "Ethereum mainnet",
		Category: flags.EthCategory,
	}
	WemixTestnetFlag = &cli.BoolFlag{
		Name:     "wemix-testnet",
		Usage:    "Wemix test network: pre-configured wemix test network",
		Category: flags.EthCategory,
	}
	RopstenFlag = &cli.BoolFlag{
		Name:     "ropsten",
		Usage:    "Ropsten network: pre-configured proof-of-stake test network",
		Category: flags.EthCategory,
	}
	RinkebyFlag = &cli.BoolFlag{
		Name:     "rinkeby",
		Usage:    "Rinkeby network: pre-configured proof-of-authority test network",
		Category: flags.EthCategory,
	}
	GoerliFlag = &cli.BoolFlag{
		Name:     "goerli",
		Usage:    "Görli network: pre-configured proof-of-authority test network",
		Category: flags.EthCategory,
	}
	SepoliaFlag = &cli.BoolFlag{
		Name:     "sepolia",
		Usage:    "Sepolia network: pre-configured proof-of-work test network",
		Category: flags.EthCategory,
	}
	KilnFlag = &cli.BoolFlag{
		Name:     "kiln",
		Usage:    "Kiln network: pre-configured proof-of-work to proof-of-stake test network",
		Category: flags.EthCategory,
	}

	// Dev mode
	DeveloperFlag = &cli.BoolFlag{
		Name:     "dev",
		Usage:    "Ephemeral proof-of-authority network with a pre-funded developer account, mining enabled",
		Category: flags.DevCategory,
	}
	DeveloperPeriodFlag = &cli.IntFlag{
		Name:     "dev.period",
		Usage:    "Block period to use in developer mode (0 = mine only if transaction pending)",
		Category: flags.DevCategory,
	}
	DeveloperGasLimitFlag = &cli.Uint64Flag{
		Name:     "dev.gaslimit",
		Usage:    "Initial block gas limit",
		Value:    11500000,
		Category: flags.DevCategory,
	}

	IdentityFlag = &cli.StringFlag{
		Name:     "identity",
		Usage:    "Custom node name",
		Category: flags.NetworkingCategory,
	}
	DocRootFlag = &flags.DirectoryFlag{
		Name:     "docroot",
		Usage:    "Document Root for HTTPClient file scheme",
		Value:    flags.DirectoryString(flags.HomeDir()),
		Category: flags.APICategory,
	}
	ExitWhenSyncedFlag = &cli.BoolFlag{
		Name:     "exitwhensynced",
		Usage:    "Exits after block synchronisation completes",
		Category: flags.EthCategory,
	}

	// Dump command options.
	IterativeOutputFlag = &cli.BoolFlag{
		Name:  "iterative",
		Usage: "Print streaming JSON iteratively, delimited by newlines",
		Value: true,
	}
	ExcludeStorageFlag = &cli.BoolFlag{
		Name:  "nostorage",
		Usage: "Exclude storage entries (save db lookups)",
	}
	IncludeIncompletesFlag = &cli.BoolFlag{
		Name:  "incompletes",
		Usage: "Include accounts for which we don't have the address (missing preimage)",
	}
	ExcludeCodeFlag = &cli.BoolFlag{
		Name:  "nocode",
		Usage: "Exclude contract code (save db lookups)",
	}
	StartKeyFlag = &cli.StringFlag{
		Name:  "start",
		Usage: "Start position. Either a hash or address",
		Value: "0x0000000000000000000000000000000000000000000000000000000000000000",
	}
	DumpLimitFlag = &cli.Uint64Flag{
		Name:  "limit",
		Usage: "Max number of elements (0 = no limit)",
		Value: 0,
	}

	defaultSyncMode = ethconfig.Defaults.SyncMode
	SyncModeFlag    = &flags.TextMarshalerFlag{
		Name:     "syncmode",
		Usage:    `Blockchain sync mode ("snap", "full" or "light")`,
		Value:    &defaultSyncMode,
		Category: flags.EthCategory,
	}
	GCModeFlag = &cli.StringFlag{
		Name:     "gcmode",
		Usage:    `Blockchain garbage collection mode ("full", "archive")`,
		Value:    "full",
		Category: flags.EthCategory,
	}
	SnapshotFlag = &cli.BoolFlag{
		Name:     "snapshot",
		Usage:    `Enables snapshot-database mode (default = enable)`,
		Value:    true,
		Category: flags.EthCategory,
	}
	TxLookupLimitFlag = &cli.Uint64Flag{
		Name:     "txlookuplimit",
		Usage:    "Number of recent blocks to maintain transactions index for (default = about one year, 0 = entire chain)",
		Value:    ethconfig.Defaults.TxLookupLimit,
		Category: flags.EthCategory,
	}
	LightKDFFlag = &cli.BoolFlag{
		Name:     "lightkdf",
		Usage:    "Reduce key-derivation RAM & CPU usage at some expense of KDF strength",
		Category: flags.AccountCategory,
	}
	EthRequiredBlocksFlag = &cli.StringFlag{
		Name:     "eth.requiredblocks",
		Usage:    "Comma separated block number-to-hash mappings to require for peering (<number>=<hash>)",
		Category: flags.EthCategory,
	}
	LegacyWhitelistFlag = &cli.StringFlag{
		Name:     "whitelist",
		Usage:    "Comma separated block number-to-hash mappings to enforce (<number>=<hash>) (deprecated in favor of --eth.requiredblocks)",
		Category: flags.DeprecatedCategory,
	}
	BloomFilterSizeFlag = &cli.Uint64Flag{
		Name:     "bloomfilter.size",
		Usage:    "Megabytes of memory allocated to bloom-filter for pruning",
		Value:    2048,
		Category: flags.EthCategory,
	}
	OverrideTerminalTotalDifficulty = &flags.BigFlag{
		Name:     "override.terminaltotaldifficulty",
		Usage:    "Manually specify TerminalTotalDifficulty, overriding the bundled setting",
		Category: flags.EthCategory,
	}
	OverrideTerminalTotalDifficultyPassed = &cli.BoolFlag{
		Name:     "override.terminaltotaldifficultypassed",
		Usage:    "Manually specify TerminalTotalDifficultyPassed, overriding the bundled setting",
		Category: flags.EthCategory,
	}
	// Light server and client settings
	LightServeFlag = &cli.IntFlag{
		Name:     "light.serve",
		Usage:    "Maximum percentage of time allowed for serving LES requests (multi-threaded processing allows values over 100)",
		Value:    ethconfig.Defaults.LightServ,
		Category: flags.LightCategory,
	}
	LightIngressFlag = &cli.IntFlag{
		Name:     "light.ingress",
		Usage:    "Incoming bandwidth limit for serving light clients (kilobytes/sec, 0 = unlimited)",
		Value:    ethconfig.Defaults.LightIngress,
		Category: flags.LightCategory,
	}
	LightEgressFlag = &cli.IntFlag{
		Name:     "light.egress",
		Usage:    "Outgoing bandwidth limit for serving light clients (kilobytes/sec, 0 = unlimited)",
		Value:    ethconfig.Defaults.LightEgress,
		Category: flags.LightCategory,
	}
	LightMaxPeersFlag = &cli.IntFlag{
		Name:     "light.maxpeers",
		Usage:    "Maximum number of light clients to serve, or light servers to attach to",
		Value:    ethconfig.Defaults.LightPeers,
		Category: flags.LightCategory,
	}
	UltraLightServersFlag = &cli.StringFlag{
		Name:     "ulc.servers",
		Usage:    "List of trusted ultra-light servers",
		Value:    strings.Join(ethconfig.Defaults.UltraLightServers, ","),
		Category: flags.LightCategory,
	}
	UltraLightFractionFlag = &cli.IntFlag{
		Name:     "ulc.fraction",
		Usage:    "Minimum % of trusted ultra-light servers required to announce a new head",
		Value:    ethconfig.Defaults.UltraLightFraction,
		Category: flags.LightCategory,
	}
	UltraLightOnlyAnnounceFlag = &cli.BoolFlag{
		Name:     "ulc.onlyannounce",
		Usage:    "Ultra light server sends announcements only",
		Category: flags.LightCategory,
	}
	LightNoPruneFlag = &cli.BoolFlag{
		Name:     "light.nopruning",
		Usage:    "Disable ancient light chain data pruning",
		Category: flags.LightCategory,
	}
	LightNoSyncServeFlag = &cli.BoolFlag{
		Name:     "light.nosyncserve",
		Usage:    "Enables serving light clients before syncing",
		Category: flags.LightCategory,
	}

	// Ethash settings
	EthashCacheDirFlag = &flags.DirectoryFlag{
		Name:     "ethash.cachedir",
		Usage:    "Directory to store the ethash verification caches (default = inside the datadir)",
		Category: flags.EthashCategory,
	}
	EthashCachesInMemoryFlag = &cli.IntFlag{
		Name:     "ethash.cachesinmem",
		Usage:    "Number of recent ethash caches to keep in memory (16MB each)",
		Value:    ethconfig.Defaults.Ethash.CachesInMem,
		Category: flags.EthashCategory,
	}
	EthashCachesOnDiskFlag = &cli.IntFlag{
		Name:     "ethash.cachesondisk",
		Usage:    "Number of recent ethash caches to keep on disk (16MB each)",
		Value:    ethconfig.Defaults.Ethash.CachesOnDisk,
		Category: flags.EthashCategory,
	}
	EthashCachesLockMmapFlag = &cli.BoolFlag{
		Name:     "ethash.cacheslockmmap",
		Usage:    "Lock memory maps of recent ethash caches",
		Category: flags.EthashCategory,
	}
	EthashDatasetDirFlag = &flags.DirectoryFlag{
		Name:     "ethash.dagdir",
		Usage:    "Directory to store the ethash mining DAGs",
		Value:    flags.DirectoryString(ethconfig.Defaults.Ethash.DatasetDir),
		Category: flags.EthashCategory,
	}
	EthashDatasetsInMemoryFlag = &cli.IntFlag{
		Name:     "ethash.dagsinmem",
		Usage:    "Number of recent ethash mining DAGs to keep in memory (1+GB each)",
		Value:    ethconfig.Defaults.Ethash.DatasetsInMem,
		Category: flags.EthashCategory,
	}
	EthashDatasetsOnDiskFlag = &cli.IntFlag{
		Name:     "ethash.dagsondisk",
		Usage:    "Number of recent ethash mining DAGs to keep on disk (1+GB each)",
		Value:    ethconfig.Defaults.Ethash.DatasetsOnDisk,
		Category: flags.EthashCategory,
	}
	EthashDatasetsLockMmapFlag = &cli.BoolFlag{
		Name:     "ethash.dagslockmmap",
		Usage:    "Lock memory maps for recent ethash mining DAGs",
		Category: flags.EthashCategory,
	}

	// Transaction pool settings
	TxPoolLocalsFlag = &cli.StringFlag{
		Name:     "txpool.locals",
		Usage:    "Comma separated accounts to treat as locals (no flush, priority inclusion)",
		Category: flags.TxPoolCategory,
	}
	TxPoolNoLocalsFlag = &cli.BoolFlag{
		Name:     "txpool.nolocals",
		Usage:    "Disables price exemptions for locally submitted transactions",
		Category: flags.TxPoolCategory,
	}
	TxPoolJournalFlag = &cli.StringFlag{
		Name:     "txpool.journal",
		Usage:    "Disk journal for local transaction to survive node restarts",
		Value:    core.DefaultTxPoolConfig.Journal,
		Category: flags.TxPoolCategory,
	}
	TxPoolRejournalFlag = &cli.DurationFlag{
		Name:     "txpool.rejournal",
		Usage:    "Time interval to regenerate the local transaction journal",
		Value:    core.DefaultTxPoolConfig.Rejournal,
		Category: flags.TxPoolCategory,
	}
	TxPoolPriceLimitFlag = &cli.Uint64Flag{
		Name:     "txpool.pricelimit",
		Usage:    "Minimum gas price limit to enforce for acceptance into the pool",
		Value:    ethconfig.Defaults.TxPool.PriceLimit,
		Category: flags.TxPoolCategory,
	}
	TxPoolPriceBumpFlag = &cli.Uint64Flag{
		Name:     "txpool.pricebump",
		Usage:    "Price bump percentage to replace an already existing transaction",
		Value:    ethconfig.Defaults.TxPool.PriceBump,
		Category: flags.TxPoolCategory,
	}
	TxPoolAccountSlotsFlag = &cli.Uint64Flag{
		Name:     "txpool.accountslots",
		Usage:    "Minimum number of executable transaction slots guaranteed per account",
		Value:    ethconfig.Defaults.TxPool.AccountSlots,
		Category: flags.TxPoolCategory,
	}
	TxPoolGlobalSlotsFlag = &cli.Uint64Flag{
		Name:     "txpool.globalslots",
		Usage:    "Maximum number of executable transaction slots for all accounts",
		Value:    ethconfig.Defaults.TxPool.GlobalSlots,
		Category: flags.TxPoolCategory,
	}
	TxPoolAccountQueueFlag = &cli.Uint64Flag{
		Name:     "txpool.accountqueue",
		Usage:    "Maximum number of non-executable transaction slots permitted per account",
		Value:    ethconfig.Defaults.TxPool.AccountQueue,
		Category: flags.TxPoolCategory,
	}
	TxPoolGlobalQueueFlag = &cli.Uint64Flag{
		Name:     "txpool.globalqueue",
		Usage:    "Maximum number of non-executable transaction slots for all accounts",
		Value:    ethconfig.Defaults.TxPool.GlobalQueue,
		Category: flags.TxPoolCategory,
	}
	TxPoolLifetimeFlag = &cli.DurationFlag{
		Name:     "txpool.lifetime",
		Usage:    "Maximum amount of time non-executable transaction are queued",
		Value:    ethconfig.Defaults.TxPool.Lifetime,
		Category: flags.TxPoolCategory,
	}

	// Performance tuning settings
	CacheFlag = &cli.IntFlag{
		Name:     "cache",
		Usage:    "Megabytes of memory allocated to internal caching (default = 4096 mainnet full node, 128 light mode)",
		Value:    1024,
		Category: flags.PerfCategory,
	}
	CacheDatabaseFlag = &cli.IntFlag{
		Name:     "cache.database",
		Usage:    "Percentage of cache memory allowance to use for database io",
		Value:    50,
		Category: flags.PerfCategory,
	}
	CacheTrieFlag = &cli.IntFlag{
		Name:     "cache.trie",
		Usage:    "Percentage of cache memory allowance to use for trie caching (default = 15% full mode, 30% archive mode)",
		Value:    15,
		Category: flags.PerfCategory,
	}
	CacheTrieJournalFlag = &cli.StringFlag{
		Name:     "cache.trie.journal",
		Usage:    "Disk journal directory for trie cache to survive node restarts",
		Value:    ethconfig.Defaults.TrieCleanCacheJournal,
		Category: flags.PerfCategory,
	}
	CacheTrieRejournalFlag = &cli.DurationFlag{
		Name:     "cache.trie.rejournal",
		Usage:    "Time interval to regenerate the trie cache journal",
		Value:    ethconfig.Defaults.TrieCleanCacheRejournal,
		Category: flags.PerfCategory,
	}
	CacheGCFlag = &cli.IntFlag{
		Name:     "cache.gc",
		Usage:    "Percentage of cache memory allowance to use for trie pruning (default = 25% full mode, 0% archive mode)",
		Value:    25,
		Category: flags.PerfCategory,
	}
	CacheSnapshotFlag = &cli.IntFlag{
		Name:     "cache.snapshot",
		Usage:    "Percentage of cache memory allowance to use for snapshot caching (default = 10% full mode, 20% archive mode)",
		Value:    10,
		Category: flags.PerfCategory,
	}
	CacheNoPrefetchFlag = &cli.BoolFlag{
		Name:     "cache.noprefetch",
		Usage:    "Disable heuristic state prefetch during block import (less CPU and disk IO, more time waiting for data)",
		Category: flags.PerfCategory,
	}
	CachePreimagesFlag = &cli.BoolFlag{
		Name:     "cache.preimages",
		Usage:    "Enable recording the SHA3/keccak preimages of trie keys",
		Category: flags.PerfCategory,
	}
	TriesInMemoryFlag = &cli.Uint64Flag{
		Name:     "cache.triesinmemory",
		Usage:    "Number of block states (tries) to keep in memory (default = 128)",
		Value:    128,
		Category: flags.PerfCategory,
	}
	CacheLogSizeFlag = &cli.IntFlag{
		Name:     "cache.blocklogs",
		Usage:    "Size (in number of blocks) of the log cache for filtering",
		Category: flags.PerfCategory,
		Value:    ethconfig.Defaults.FilterLogCacheSize,
	}
	FDLimitFlag = &cli.IntFlag{
		Name:     "fdlimit",
		Usage:    "Raise the open file descriptor resource limit (default = system fd limit)",
		Category: flags.PerfCategory,
	}

	// Miner settings
	MiningEnabledFlag = &cli.BoolFlag{
		Name:     "mine",
		Usage:    "Enable mining",
		Category: flags.MinerCategory,
	}
	MinerThreadsFlag = &cli.IntFlag{
		Name:     "miner.threads",
		Usage:    "Number of CPU threads to use for mining",
		Value:    0,
		Category: flags.MinerCategory,
	}
	MinerNotifyFlag = &cli.StringFlag{
		Name:     "miner.notify",
		Usage:    "Comma separated HTTP URL list to notify of new work packages",
		Category: flags.MinerCategory,
	}
	MinerNotifyFullFlag = &cli.BoolFlag{
		Name:     "miner.notify.full",
		Usage:    "Notify with pending block headers instead of work packages",
		Category: flags.MinerCategory,
	}
	MinerGasLimitFlag = &cli.Uint64Flag{
		Name:     "miner.gaslimit",
		Usage:    "Target gas ceiling for mined blocks",
		Value:    ethconfig.Defaults.Miner.GasCeil,
		Category: flags.MinerCategory,
	}
	MinerGasPriceFlag = &flags.BigFlag{
		Name:     "miner.gasprice",
		Usage:    "Minimum gas price for mining a transaction",
		Value:    ethconfig.Defaults.Miner.GasPrice,
		Category: flags.MinerCategory,
	}
	MinerEtherbaseFlag = &cli.StringFlag{
		Name:     "miner.etherbase",
		Usage:    "Public address for block mining rewards (default = first account)",
		Value:    "0",
		Category: flags.MinerCategory,
	}
	MinerExtraDataFlag = &cli.StringFlag{
		Name:     "miner.extradata",
		Usage:    "Block extra data set by the miner (default = client version)",
		Category: flags.MinerCategory,
	}
	MinerRecommitIntervalFlag = &cli.DurationFlag{
		Name:     "miner.recommit",
		Usage:    "Time interval to recreate the block being mined",
		Value:    ethconfig.Defaults.Miner.Recommit,
		Category: flags.MinerCategory,
	}
	MinerNoVerifyFlag = &cli.BoolFlag{
		Name:     "miner.noverify",
		Usage:    "Disable remote sealing verification",
		Category: flags.MinerCategory,
	}

	// Account settings
	UnlockedAccountFlag = &cli.StringFlag{
		Name:     "unlock",
		Usage:    "Comma separated list of accounts to unlock",
		Value:    "",
		Category: flags.AccountCategory,
	}
	PasswordFileFlag = &cli.PathFlag{
		Name:      "password",
		Usage:     "Password file to use for non-interactive password input",
		TakesFile: true,
		Category:  flags.AccountCategory,
	}
	ExternalSignerFlag = &cli.StringFlag{
		Name:     "signer",
		Usage:    "External signer (url or path to ipc file)",
		Value:    "",
		Category: flags.AccountCategory,
	}
	InsecureUnlockAllowedFlag = &cli.BoolFlag{
		Name:     "allow-insecure-unlock",
		Usage:    "Allow insecure account unlocking when account-related RPCs are exposed by http",
		Category: flags.AccountCategory,
	}

	// EVM settings
	VMEnableDebugFlag = &cli.BoolFlag{
		Name:     "vmdebug",
		Usage:    "Record information useful for VM and contract debugging",
		Category: flags.VMCategory,
	}

	// API options.
	RPCGlobalGasCapFlag = &cli.Uint64Flag{
		Name:     "rpc.gascap",
		Usage:    "Sets a cap on gas that can be used in eth_call/estimateGas (0=infinite)",
		Value:    ethconfig.Defaults.RPCGasCap,
		Category: flags.APICategory,
	}
	RPCGlobalEVMTimeoutFlag = &cli.DurationFlag{
		Name:     "rpc.evmtimeout",
		Usage:    "Sets a timeout used for eth_call (0=infinite)",
		Value:    ethconfig.Defaults.RPCEVMTimeout,
		Category: flags.APICategory,
	}
	RPCGlobalTxFeeCapFlag = &cli.Float64Flag{
		Name:     "rpc.txfeecap",
		Usage:    "Sets a cap on transaction fee (in ether) that can be sent via the RPC APIs (0 = no cap)",
		Value:    ethconfig.Defaults.RPCTxFeeCap,
		Category: flags.APICategory,
	}
	// Authenticated RPC HTTP settings
	AuthListenFlag = &cli.StringFlag{
		Name:     "authrpc.addr",
		Usage:    "Listening address for authenticated APIs",
		Value:    node.DefaultConfig.AuthAddr,
		Category: flags.APICategory,
	}
	AuthPortFlag = &cli.IntFlag{
		Name:     "authrpc.port",
		Usage:    "Listening port for authenticated APIs",
		Value:    node.DefaultConfig.AuthPort,
		Category: flags.APICategory,
	}
	AuthVirtualHostsFlag = &cli.StringFlag{
		Name:     "authrpc.vhosts",
		Usage:    "Comma separated list of virtual hostnames from which to accept requests (server enforced). Accepts '*' wildcard.",
		Value:    strings.Join(node.DefaultConfig.AuthVirtualHosts, ","),
		Category: flags.APICategory,
	}
	JWTSecretFlag = &cli.StringFlag{
		Name:     "authrpc.jwtsecret",
		Usage:    "Path to a JWT secret to use for authenticated RPC endpoints",
		Category: flags.APICategory,
	}

	// Logging and debug settings
	EthStatsURLFlag = &cli.StringFlag{
		Name:     "ethstats",
		Usage:    "Reporting URL of a ethstats service (nodename:secret@host:port)",
		Category: flags.MetricsCategory,
	}
	FakePoWFlag = &cli.BoolFlag{
		Name:     "fakepow",
		Usage:    "Disables proof-of-work verification",
		Category: flags.LoggingCategory,
	}
	NoCompactionFlag = &cli.BoolFlag{
		Name:     "nocompaction",
		Usage:    "Disables db compaction after import",
		Category: flags.LoggingCategory,
	}

	IgnoreLegacyReceiptsFlag = &cli.BoolFlag{
		Name:     "ignore-legacy-receipts",
		Usage:    "Geth will start up even if there are legacy receipts in freezer",
		Category: flags.MiscCategory,
	}

	// RPC settings
	IPCDisabledFlag = &cli.BoolFlag{
		Name:     "ipcdisable",
		Usage:    "Disable the IPC-RPC server",
		Category: flags.APICategory,
	}
	IPCPathFlag = &flags.DirectoryFlag{
		Name:     "ipcpath",
		Usage:    "Filename for IPC socket/pipe within the datadir (explicit paths escape it)",
		Category: flags.APICategory,
	}
	HTTPEnabledFlag = &cli.BoolFlag{
		Name:     "http",
		Usage:    "Enable the HTTP-RPC server",
		Category: flags.APICategory,
	}
	HTTPListenAddrFlag = &cli.StringFlag{
		Name:     "http.addr",
		Usage:    "HTTP-RPC server listening interface",
		Value:    node.DefaultHTTPHost,
		Category: flags.APICategory,
	}
	HTTPPortFlag = &cli.IntFlag{
		Name:     "http.port",
		Usage:    "HTTP-RPC server listening port",
		Value:    node.DefaultHTTPPort,
		Category: flags.APICategory,
	}
	HTTPCORSDomainFlag = &cli.StringFlag{
		Name:     "http.corsdomain",
		Usage:    "Comma separated list of domains from which to accept cross origin requests (browser enforced)",
		Value:    "",
		Category: flags.APICategory,
	}
	HTTPVirtualHostsFlag = &cli.StringFlag{
		Name:     "http.vhosts",
		Usage:    "Comma separated list of virtual hostnames from which to accept requests (server enforced). Accepts '*' wildcard.",
		Value:    strings.Join(node.DefaultConfig.HTTPVirtualHosts, ","),
		Category: flags.APICategory,
	}
	HTTPApiFlag = &cli.StringFlag{
		Name:     "http.api",
		Usage:    "API's offered over the HTTP-RPC interface",
		Value:    "",
		Category: flags.APICategory,
	}
	HTTPPathPrefixFlag = &cli.StringFlag{
		Name:     "http.rpcprefix",
		Usage:    "HTTP path path prefix on which JSON-RPC is served. Use '/' to serve on all paths.",
		Value:    "",
		Category: flags.APICategory,
	}
	GraphQLEnabledFlag = &cli.BoolFlag{
		Name:     "graphql",
		Usage:    "Enable GraphQL on the HTTP-RPC server. Note that GraphQL can only be started if an HTTP server is started as well.",
		Category: flags.APICategory,
	}
	GraphQLCORSDomainFlag = &cli.StringFlag{
		Name:     "graphql.corsdomain",
		Usage:    "Comma separated list of domains from which to accept cross origin requests (browser enforced)",
		Value:    "",
		Category: flags.APICategory,
	}
	GraphQLVirtualHostsFlag = &cli.StringFlag{
		Name:     "graphql.vhosts",
		Usage:    "Comma separated list of virtual hostnames from which to accept requests (server enforced). Accepts '*' wildcard.",
		Value:    strings.Join(node.DefaultConfig.GraphQLVirtualHosts, ","),
		Category: flags.APICategory,
	}
	WSEnabledFlag = &cli.BoolFlag{
		Name:     "ws",
		Usage:    "Enable the WS-RPC server",
		Category: flags.APICategory,
	}
	WSListenAddrFlag = &cli.StringFlag{
		Name:     "ws.addr",
		Usage:    "WS-RPC server listening interface",
		Value:    node.DefaultWSHost,
		Category: flags.APICategory,
	}
	WSPortFlag = &cli.IntFlag{
		Name:     "ws.port",
		Usage:    "WS-RPC server listening port",
		Value:    node.DefaultWSPort,
		Category: flags.APICategory,
	}
	WSApiFlag = &cli.StringFlag{
		Name:     "ws.api",
		Usage:    "API's offered over the WS-RPC interface",
		Value:    "",
		Category: flags.APICategory,
	}
	WSAllowedOriginsFlag = &cli.StringFlag{
		Name:     "ws.origins",
		Usage:    "Origins from which to accept websockets requests",
		Value:    "",
		Category: flags.APICategory,
	}
	WSPathPrefixFlag = &cli.StringFlag{
		Name:     "ws.rpcprefix",
		Usage:    "HTTP path prefix on which JSON-RPC is served. Use '/' to serve on all paths.",
		Value:    "",
		Category: flags.APICategory,
	}
	ExecFlag = &cli.StringFlag{
		Name:     "exec",
		Usage:    "Execute JavaScript statement",
		Category: flags.APICategory,
	}
	PreloadJSFlag = &cli.StringFlag{
		Name:     "preload",
		Usage:    "Comma separated list of JavaScript files to preload into the console",
		Category: flags.APICategory,
	}
	AllowUnprotectedTxs = &cli.BoolFlag{
		Name:     "rpc.allow-unprotected-txs",
		Usage:    "Allow for unprotected (non EIP155 signed) transactions to be submitted via RPC",
		Category: flags.APICategory,
	}

	// Network Settings
	MaxPeersFlag = &cli.IntFlag{
		Name:     "maxpeers",
		Usage:    "Maximum number of network peers (network disabled if set to 0)",
		Value:    node.DefaultConfig.P2P.MaxPeers,
		Category: flags.NetworkingCategory,
	}
	MaxPendingPeersFlag = &cli.IntFlag{
		Name:     "maxpendpeers",
		Usage:    "Maximum number of pending connection attempts (defaults used if set to 0)",
		Value:    node.DefaultConfig.P2P.MaxPendingPeers,
		Category: flags.NetworkingCategory,
	}
	ListenPortFlag = &cli.IntFlag{
		Name:     "port",
		Usage:    "Network listening port",
		Value:    8589,
		Category: flags.NetworkingCategory,
	}
	BootnodesFlag = &cli.StringFlag{
		Name:     "bootnodes",
		Usage:    "Comma separated enode URLs for P2P discovery bootstrap",
		Value:    "",
		Category: flags.NetworkingCategory,
	}
	NodeKeyFileFlag = &cli.StringFlag{
		Name:     "nodekey",
		Usage:    "P2P node key file",
		Category: flags.NetworkingCategory,
	}
	NodeKeyHexFlag = &cli.StringFlag{
		Name:     "nodekeyhex",
		Usage:    "P2P node key as hex (for testing)",
		Category: flags.NetworkingCategory,
	}
	NATFlag = &cli.StringFlag{
		Name:     "nat",
		Usage:    "NAT port mapping mechanism (any|none|upnp|pmp|extip:<IP>)",
		Value:    "any",
		Category: flags.NetworkingCategory,
	}
	NoDiscoverFlag = &cli.BoolFlag{
		Name:     "nodiscover",
		Usage:    "Disables the peer discovery mechanism (manual peer addition)",
		Category: flags.NetworkingCategory,
	}
	DiscoveryV5Flag = &cli.BoolFlag{
		Name:     "v5disc",
		Usage:    "Enables the experimental RLPx V5 (Topic Discovery) mechanism",
		Category: flags.NetworkingCategory,
	}
	NetrestrictFlag = &cli.StringFlag{
		Name:     "netrestrict",
		Usage:    "Restricts network communication to the given IP networks (CIDR masks)",
		Category: flags.NetworkingCategory,
	}
	DNSDiscoveryFlag = &cli.StringFlag{
		Name:     "discovery.dns",
		Usage:    "Sets DNS discovery entry points (use \"\" to disable DNS)",
		Category: flags.NetworkingCategory,
	}
	DiscoveryPortFlag = &cli.IntFlag{
		Name:     "discovery.port",
		Usage:    "Use a custom UDP port for P2P discovery",
		Value:    30303,
		Category: flags.NetworkingCategory,
	}

	// Console
	JSpathFlag = &flags.DirectoryFlag{
		Name:     "jspath",
		Usage:    "JavaScript root path for `loadScript`",
		Value:    flags.DirectoryString("."),
		Category: flags.APICategory,
	}

	// Gas price oracle settings
	GpoBlocksFlag = &cli.IntFlag{
		Name:     "gpo.blocks",
		Usage:    "Number of recent blocks to check for gas prices",
		Value:    ethconfig.Defaults.GPO.Blocks,
		Category: flags.GasPriceCategory,
	}
	GpoPercentileFlag = &cli.IntFlag{
		Name:     "gpo.percentile",
		Usage:    "Suggested gas price is the given percentile of a set of recent transaction gas prices",
		Value:    ethconfig.Defaults.GPO.Percentile,
		Category: flags.GasPriceCategory,
	}
	GpoMaxGasPriceFlag = &cli.Int64Flag{
		Name:     "gpo.maxprice",
		Usage:    "Maximum transaction priority fee (or gasprice before London fork) to be recommended by gpo",
		Value:    ethconfig.Defaults.GPO.MaxPrice.Int64(),
		Category: flags.GasPriceCategory,
	}
	GpoIgnoreGasPriceFlag = &cli.Int64Flag{
		Name:     "gpo.ignoreprice",
		Usage:    "Gas price below which gpo will ignore transactions",
		Value:    ethconfig.Defaults.GPO.IgnorePrice.Int64(),
		Category: flags.GasPriceCategory,
	}

	// Metrics flags
	MetricsEnabledFlag = &cli.BoolFlag{
		Name:     "metrics",
		Usage:    "Enable metrics collection and reporting",
		Category: flags.MetricsCategory,
	}
	MetricsEnabledExpensiveFlag = &cli.BoolFlag{
		Name:     "metrics.expensive",
		Usage:    "Enable expensive metrics collection and reporting",
		Category: flags.MetricsCategory,
	}

	// MetricsHTTPFlag defines the endpoint for a stand-alone metrics HTTP endpoint.
	// Since the pprof service enables sensitive/vulnerable behavior, this allows a user
	// to enable a public-OK metrics endpoint without having to worry about ALSO exposing
	// other profiling behavior or information.
	MetricsHTTPFlag = &cli.StringFlag{
		Name:     "metrics.addr",
		Usage:    "Enable stand-alone metrics HTTP server listening interface",
		Value:    metrics.DefaultConfig.HTTP,
		Category: flags.MetricsCategory,
	}
	MetricsPortFlag = &cli.IntFlag{
		Name:     "metrics.port",
		Usage:    "Metrics HTTP server listening port",
		Value:    metrics.DefaultConfig.Port,
		Category: flags.MetricsCategory,
	}
	MetricsEnableInfluxDBFlag = &cli.BoolFlag{
		Name:     "metrics.influxdb",
		Usage:    "Enable metrics export/push to an external InfluxDB database",
		Category: flags.MetricsCategory,
	}
	MetricsInfluxDBEndpointFlag = &cli.StringFlag{
		Name:     "metrics.influxdb.endpoint",
		Usage:    "InfluxDB API endpoint to report metrics to",
		Value:    metrics.DefaultConfig.InfluxDBEndpoint,
		Category: flags.MetricsCategory,
	}
	MetricsInfluxDBDatabaseFlag = &cli.StringFlag{
		Name:     "metrics.influxdb.database",
		Usage:    "InfluxDB database name to push reported metrics to",
		Value:    metrics.DefaultConfig.InfluxDBDatabase,
		Category: flags.MetricsCategory,
	}
	MetricsInfluxDBUsernameFlag = &cli.StringFlag{
		Name:     "metrics.influxdb.username",
		Usage:    "Username to authorize access to the database",
		Value:    metrics.DefaultConfig.InfluxDBUsername,
		Category: flags.MetricsCategory,
	}
	MetricsInfluxDBPasswordFlag = &cli.StringFlag{
		Name:     "metrics.influxdb.password",
		Usage:    "Password to authorize access to the database",
		Value:    metrics.DefaultConfig.InfluxDBPassword,
		Category: flags.MetricsCategory,
	}
	// Tags are part of every measurement sent to InfluxDB. Queries on tags are faster in InfluxDB.
	// For example `host` tag could be used so that we can group all nodes and average a measurement
	// across all of them, but also so that we can select a specific node and inspect its measurements.
	// https://docs.influxdata.com/influxdb/v1.4/concepts/key_concepts/#tag-key
	MetricsInfluxDBTagsFlag = &cli.StringFlag{
		Name:     "metrics.influxdb.tags",
		Usage:    "Comma-separated InfluxDB tags (key/values) attached to all measurements",
		Value:    metrics.DefaultConfig.InfluxDBTags,
		Category: flags.MetricsCategory,
	}

	MetricsEnableInfluxDBV2Flag = &cli.BoolFlag{
		Name:     "metrics.influxdbv2",
		Usage:    "Enable metrics export/push to an external InfluxDB v2 database",
		Category: flags.MetricsCategory,
	}

	MetricsInfluxDBTokenFlag = &cli.StringFlag{
		Name:     "metrics.influxdb.token",
		Usage:    "Token to authorize access to the database (v2 only)",
		Value:    metrics.DefaultConfig.InfluxDBToken,
		Category: flags.MetricsCategory,
	}

	MetricsInfluxDBBucketFlag = &cli.StringFlag{
		Name:     "metrics.influxdb.bucket",
		Usage:    "InfluxDB bucket name to push reported metrics to (v2 only)",
		Value:    metrics.DefaultConfig.InfluxDBBucket,
		Category: flags.MetricsCategory,
	}

	MetricsInfluxDBOrganizationFlag = &cli.StringFlag{
		Name:     "metrics.influxdb.organization",
		Usage:    "InfluxDB organization name (v2 only)",
		Value:    metrics.DefaultConfig.InfluxDBOrganization,
		Category: flags.MetricsCategory,
	}

	// Wemix flags
	ConsensusMethodFlag = &cli.IntFlag{
		Name:     "consensusmethod",
		Usage:    "Wemix consensus method (integer, 1=PoW, 2=PoA, 3=ETCD, 4=PBFT)",
		Value:    2,
		Category: flags.WemixCategory,
	}
	FixedDifficultyFlag = &cli.Uint64Flag{
		Name:     "fixeddifficulty",
		Usage:    "Fixed difficulty to disable PoW",
		Value:    params.FixedDifficulty,
		Category: flags.WemixCategory,
	}
	FixedGasLimitFlag = &cli.Uint64Flag{
		Name:     "fixedgaslimit",
		Usage:    "Fixed gas limit to control block size better",
		Value:    params.FixedGasLimit,
		Category: flags.WemixCategory,
	}
	MaxIdleBlockInterval = &cli.Uint64Flag{
		Name:     "maxidleblockinterval",
		Usage:    "Interval to generate empty block",
		Value:    params.MaxIdleBlockInterval,
		Category: flags.WemixCategory,
	}
	BlocksPerTurn = &cli.Uint64Flag{
		Name:     "blocksperturn",
		Usage:    "Number of blocks per turn for PoA",
		Value:    params.BlocksPerTurn,
		Category: flags.WemixCategory,
	}
	NonceLimit = &cli.Uint64Flag{
		Name:     "noncelimit",
		Usage:    "Nonce limit for non-governing accounts",
		Value:    params.NonceLimit,
		Category: flags.WemixCategory,
	}
	UseRocksDb = &cli.IntFlag{
		Name:     "userocksdb",
		Usage:    "LevelDB (0) or RocksDB (1)",
		Value:    params.UseRocksDb,
		Category: flags.WemixCategory,
	}
	PrefetchCount = &cli.IntFlag{
		Name:     "prefetchcount",
		Usage:    "Transaction prefetch count for faster db read",
		Value:    params.PrefetchCount,
		Category: flags.WemixCategory,
	}
	LogFlag = &cli.StringFlag{
		Name:     "log",
		Usage:    "Rotating log file: <file-name>,<count>,<size>",
		Value:    "log,5,10M",
		Category: flags.WemixCategory,
	}
	MaxTxsPerBlock = &cli.IntFlag{
		Name:     "maxtxsperblock",
		Usage:    "Max # of transactions in a block",
		Value:    params.MaxTxsPerBlock,
		Category: flags.WemixCategory,
	}
	Hub = &cli.StringFlag{
		Name:     "hub",
		Usage:    "Id of message hub",
		Value:    params.Hub,
		Category: flags.WemixCategory,
	}
	BlockInterval = &cli.Int64Flag{
		Name:     "wemix.block.interval",
		Usage:    "Block generation interval in seconds",
		Value:    params.BlockInterval,
		Category: flags.WemixCategory,
	}
	BlockTimeAdjBlocks = &cli.Int64Flag{
		Name:     "wemix.block.timeadjblocks",
		Usage:    "Block interval to ajdust timestamp",
		Value:    params.BlockTimeAdjBlocks,
		Category: flags.WemixCategory,
	}
	BlockMinBuildTime = &cli.Int64Flag{
		Name:     "wemix.block.minbuildtime",
		Usage:    "Minimum block generation time in ms",
		Value:    params.BlockMinBuildTime,
		Category: flags.WemixCategory,
	}
	BlockMinBuildTxs = &cli.Int64Flag{
		Name:     "wemix.block.minbuildtxs",
		Usage:    "Minimum txs in a block with pending txs",
		Value:    params.BlockMinBuildTxs,
		Category: flags.WemixCategory,
	}
	BlockTrailTime = &cli.Int64Flag{
		Name:     "wemix.block.trailtime",
		Usage:    "Time to leave for block data transfer in ms",
		Value:    params.BlockTrailTime,
		Category: flags.WemixCategory,
	}
	PublicRequestsCacheLocation = cli.StringFlag{
		Name:  "wemix.publicrequests.cache",
		Usage: "Public requests cache location",
		Value: params.PublicRequestsCacheLocation,
	}
	MaxPublicRequests = cli.Int64Flag{
		Name:  "wemix.publicrequests.max",
		Usage: "Max # of concurrent public requests",
		Value: params.MaxPublicRequests,
	}
	BootnodeCount = cli.IntFlag{
		Name:  "wemix.bootnodecount",
		Usage: "Default bootnode peer count",
		Value: params.BootnodeCount,
	}
)

var (
	// TestnetFlags is the flag group of all built-in supported testnets.
	TestnetFlags = []cli.Flag{
		WemixTestnetFlag,
		RopstenFlag,
		RinkebyFlag,
		GoerliFlag,
		SepoliaFlag,
		KilnFlag,
	}
	// NetworkFlags is the flag group of all built-in supported networks.
	NetworkFlags = append([]cli.Flag{
		MainnetFlag,
	}, TestnetFlags...)

	// DatabasePathFlags is the flag group of all database path flags.
	DatabasePathFlags = []cli.Flag{
		DataDirFlag,
		AncientFlag,
		RemoteDBFlag,
	}
)

// MakeDataDir retrieves the currently requested data directory, terminating
// if none (or the empty string) is specified. If the node is starting a testnet,
// then a subdirectory of the specified datadir will be used.
func MakeDataDir(ctx *cli.Context) string {
	if path := ctx.String(DataDirFlag.Name); path != "" {
		if ctx.Bool(RopstenFlag.Name) {
			// Maintain compatibility with older Geth configurations storing the
			// Ropsten database in `testnet` instead of `ropsten`.
			return filepath.Join(path, "ropsten")
		}
		if ctx.Bool(RinkebyFlag.Name) {
			return filepath.Join(path, "rinkeby")
		}
		if ctx.Bool(GoerliFlag.Name) {
			return filepath.Join(path, "goerli")
		}
		if ctx.Bool(SepoliaFlag.Name) {
			return filepath.Join(path, "sepolia")
		}
		if ctx.Bool(KilnFlag.Name) {
			return filepath.Join(path, "kiln")
		}
		return path
	}
	Fatalf("Cannot determine default data directory, please set manually (--datadir)")
	return ""
}

// setNodeKey creates a node key from set command line flags, either loading it
// from a file or as a specified hex value. If neither flags were provided, this
// method returns nil and an emphemeral key is to be generated.
func setNodeKey(ctx *cli.Context, cfg *p2p.Config) {
	var (
		hex  = ctx.String(NodeKeyHexFlag.Name)
		file = ctx.String(NodeKeyFileFlag.Name)
		key  *ecdsa.PrivateKey
		err  error
	)
	switch {
	case file != "" && hex != "":
		Fatalf("Options %q and %q are mutually exclusive", NodeKeyFileFlag.Name, NodeKeyHexFlag.Name)
	case file != "":
		if key, err = crypto.LoadECDSA(file); err != nil {
			Fatalf("Option %q: %v", NodeKeyFileFlag.Name, err)
		}
		cfg.PrivateKey = key
	case hex != "":
		if key, err = crypto.HexToECDSA(hex); err != nil {
			Fatalf("Option %q: %v", NodeKeyHexFlag.Name, err)
		}
		cfg.PrivateKey = key
	}
}

// setNodeUserIdent creates the user identifier from CLI flags.
func setNodeUserIdent(ctx *cli.Context, cfg *node.Config) {
	if identity := ctx.String(IdentityFlag.Name); len(identity) > 0 {
		cfg.UserIdent = identity
	}
}

// setRandomBootstrapNodes setting a random list of bootstrap nodes using the command line
func setRandomBootstrapNodes(ctx *cli.Context, bootnodes []string) []string {
	rand.Seed(time.Now().UnixNano())
	bootnodeslen := len(bootnodes)

	// check command line
	if ctx.GlobalIsSet(BootnodeCount.Name) {
		setcount := ctx.GlobalInt(BootnodeCount.Name)
		if setcount > 0 && setcount <= bootnodeslen {
			params.BootnodeCount = setcount
		}
	}
	// select random bootnodes
	selectcount := params.BootnodeCount
	urls := make([]string, selectcount)
	tempnode := make([]string, bootnodeslen)
	copy(tempnode, bootnodes)
	for i := 0; i < selectcount; i++ {
		index := rand.Intn(len(tempnode))
		urls = append(urls, tempnode[index])
		tempnode = append(tempnode[:index], tempnode[index+1:]...)
	}
	return urls
}

// setBootstrapNodes creates a list of bootstrap nodes from the command line
// flags, reverting to pre-configured ones if none have been specified.
func setBootstrapNodes(ctx *cli.Context, cfg *p2p.Config) {
	urls := setRandomBootstrapNodes(ctx, params.WemixMainnetBootnodes)
	switch {
<<<<<<< HEAD
	case ctx.IsSet(BootnodesFlag.Name):
		urls = SplitAndTrim(ctx.String(BootnodesFlag.Name))
	case ctx.Bool(WemixTestnetFlag.Name):
		urls = params.WemixTestnetBootnodes
	case ctx.Bool(RopstenFlag.Name):
=======
	case ctx.GlobalIsSet(BootnodesFlag.Name):
		urls = SplitAndTrim(ctx.GlobalString(BootnodesFlag.Name))
	case ctx.GlobalBool(WemixTestnetFlag.Name):
		urls = setRandomBootstrapNodes(ctx, params.WemixTestnetBootnodes)
	case ctx.GlobalBool(RopstenFlag.Name):
>>>>>>> 35167c8f
		urls = params.RopstenBootnodes
	case ctx.Bool(SepoliaFlag.Name):
		urls = params.SepoliaBootnodes
	case ctx.Bool(RinkebyFlag.Name):
		urls = params.RinkebyBootnodes
	case ctx.Bool(GoerliFlag.Name):
		urls = params.GoerliBootnodes
	case ctx.Bool(KilnFlag.Name):
		urls = params.KilnBootnodes
	}

	// don't apply defaults if BootstrapNodes is already set
	if cfg.BootstrapNodes != nil {
		return
	}

	cfg.BootstrapNodes = make([]*enode.Node, 0, len(urls))
	for _, url := range urls {
		if url != "" {
			node, err := enode.Parse(enode.ValidSchemes, url)
			if err != nil {
				log.Crit("Bootstrap URL invalid", "enode", url, "err", err)
				continue
			}
			cfg.BootstrapNodes = append(cfg.BootstrapNodes, node)
		}
	}
}

// setBootstrapNodesV5 creates a list of bootstrap nodes from the command line
// flags, reverting to pre-configured ones if none have been specified.
func setBootstrapNodesV5(ctx *cli.Context, cfg *p2p.Config) {
	urls := params.V5Bootnodes
	switch {
	case ctx.IsSet(BootnodesFlag.Name):
		urls = SplitAndTrim(ctx.String(BootnodesFlag.Name))
	case cfg.BootstrapNodesV5 != nil:
		return // already set, don't apply defaults.
	}

	cfg.BootstrapNodesV5 = make([]*enode.Node, 0, len(urls))
	for _, url := range urls {
		if url != "" {
			node, err := enode.Parse(enode.ValidSchemes, url)
			if err != nil {
				log.Error("Bootstrap URL invalid", "enode", url, "err", err)
				continue
			}
			cfg.BootstrapNodesV5 = append(cfg.BootstrapNodesV5, node)
		}
	}
}

// setListenAddress creates TCP/UDP listening address strings from set command
// line flags
func setListenAddress(ctx *cli.Context, cfg *p2p.Config) {
	if ctx.IsSet(ListenPortFlag.Name) {
		cfg.ListenAddr = fmt.Sprintf(":%d", ctx.Int(ListenPortFlag.Name))
	}
	if ctx.IsSet(DiscoveryPortFlag.Name) {
		cfg.DiscAddr = fmt.Sprintf(":%d", ctx.Int(DiscoveryPortFlag.Name))
	}
}

// setNAT creates a port mapper from command line flags.
func setNAT(ctx *cli.Context, cfg *p2p.Config) {
	if ctx.IsSet(NATFlag.Name) {
		natif, err := nat.Parse(ctx.String(NATFlag.Name))
		if err != nil {
			Fatalf("Option %s: %v", NATFlag.Name, err)
		}
		cfg.NAT = natif
	}
}

// SplitAndTrim splits input separated by a comma
// and trims excessive white space from the substrings.
func SplitAndTrim(input string) (ret []string) {
	l := strings.Split(input, ",")
	for _, r := range l {
		if r = strings.TrimSpace(r); r != "" {
			ret = append(ret, r)
		}
	}
	return ret
}

// setHTTP creates the HTTP RPC listener interface string from the set
// command line flags, returning empty if the HTTP endpoint is disabled.
func setHTTP(ctx *cli.Context, cfg *node.Config) {
	if ctx.Bool(HTTPEnabledFlag.Name) && cfg.HTTPHost == "" {
		cfg.HTTPHost = "127.0.0.1"
		if ctx.IsSet(HTTPListenAddrFlag.Name) {
			cfg.HTTPHost = ctx.String(HTTPListenAddrFlag.Name)
		}
	}

	if ctx.IsSet(HTTPPortFlag.Name) {
		cfg.HTTPPort = ctx.Int(HTTPPortFlag.Name)
	}

	if ctx.IsSet(AuthListenFlag.Name) {
		cfg.AuthAddr = ctx.String(AuthListenFlag.Name)
	}

	if ctx.IsSet(AuthPortFlag.Name) {
		cfg.AuthPort = ctx.Int(AuthPortFlag.Name)
	}

	if ctx.IsSet(AuthVirtualHostsFlag.Name) {
		cfg.AuthVirtualHosts = SplitAndTrim(ctx.String(AuthVirtualHostsFlag.Name))
	}

	if ctx.IsSet(HTTPCORSDomainFlag.Name) {
		cfg.HTTPCors = SplitAndTrim(ctx.String(HTTPCORSDomainFlag.Name))
	}

	if ctx.IsSet(HTTPApiFlag.Name) {
		cfg.HTTPModules = SplitAndTrim(ctx.String(HTTPApiFlag.Name))
	}

	if ctx.IsSet(HTTPVirtualHostsFlag.Name) {
		cfg.HTTPVirtualHosts = SplitAndTrim(ctx.String(HTTPVirtualHostsFlag.Name))
	}

	if ctx.IsSet(HTTPPathPrefixFlag.Name) {
		cfg.HTTPPathPrefix = ctx.String(HTTPPathPrefixFlag.Name)
	}
	if ctx.IsSet(AllowUnprotectedTxs.Name) {
		cfg.AllowUnprotectedTxs = ctx.Bool(AllowUnprotectedTxs.Name)
	}
}

// setGraphQL creates the GraphQL listener interface string from the set
// command line flags, returning empty if the GraphQL endpoint is disabled.
func setGraphQL(ctx *cli.Context, cfg *node.Config) {
	if ctx.IsSet(GraphQLCORSDomainFlag.Name) {
		cfg.GraphQLCors = SplitAndTrim(ctx.String(GraphQLCORSDomainFlag.Name))
	}
	if ctx.IsSet(GraphQLVirtualHostsFlag.Name) {
		cfg.GraphQLVirtualHosts = SplitAndTrim(ctx.String(GraphQLVirtualHostsFlag.Name))
	}
}

// setWS creates the WebSocket RPC listener interface string from the set
// command line flags, returning empty if the HTTP endpoint is disabled.
func setWS(ctx *cli.Context, cfg *node.Config) {
	if ctx.Bool(WSEnabledFlag.Name) && cfg.WSHost == "" {
		cfg.WSHost = "127.0.0.1"
		if ctx.IsSet(WSListenAddrFlag.Name) {
			cfg.WSHost = ctx.String(WSListenAddrFlag.Name)
		}
	}
	if ctx.IsSet(WSPortFlag.Name) {
		cfg.WSPort = ctx.Int(WSPortFlag.Name)
	}

	if ctx.IsSet(WSAllowedOriginsFlag.Name) {
		cfg.WSOrigins = SplitAndTrim(ctx.String(WSAllowedOriginsFlag.Name))
	}

	if ctx.IsSet(WSApiFlag.Name) {
		cfg.WSModules = SplitAndTrim(ctx.String(WSApiFlag.Name))
	}

	if ctx.IsSet(WSPathPrefixFlag.Name) {
		cfg.WSPathPrefix = ctx.String(WSPathPrefixFlag.Name)
	}
}

// setIPC creates an IPC path configuration from the set command line flags,
// returning an empty string if IPC was explicitly disabled, or the set path.
func setIPC(ctx *cli.Context, cfg *node.Config) {
	CheckExclusive(ctx, IPCDisabledFlag, IPCPathFlag)
	switch {
	case ctx.Bool(IPCDisabledFlag.Name):
		cfg.IPCPath = ""
	case ctx.IsSet(IPCPathFlag.Name):
		cfg.IPCPath = ctx.String(IPCPathFlag.Name)
	}
}

// setLes configures the les server and ultra light client settings from the command line flags.
func setLes(ctx *cli.Context, cfg *ethconfig.Config) {
	if ctx.IsSet(LightServeFlag.Name) {
		cfg.LightServ = ctx.Int(LightServeFlag.Name)
	}
	if ctx.IsSet(LightIngressFlag.Name) {
		cfg.LightIngress = ctx.Int(LightIngressFlag.Name)
	}
	if ctx.IsSet(LightEgressFlag.Name) {
		cfg.LightEgress = ctx.Int(LightEgressFlag.Name)
	}
	if ctx.IsSet(LightMaxPeersFlag.Name) {
		cfg.LightPeers = ctx.Int(LightMaxPeersFlag.Name)
	}
	if ctx.IsSet(UltraLightServersFlag.Name) {
		cfg.UltraLightServers = strings.Split(ctx.String(UltraLightServersFlag.Name), ",")
	}
	if ctx.IsSet(UltraLightFractionFlag.Name) {
		cfg.UltraLightFraction = ctx.Int(UltraLightFractionFlag.Name)
	}
	if cfg.UltraLightFraction <= 0 && cfg.UltraLightFraction > 100 {
		log.Error("Ultra light fraction is invalid", "had", cfg.UltraLightFraction, "updated", ethconfig.Defaults.UltraLightFraction)
		cfg.UltraLightFraction = ethconfig.Defaults.UltraLightFraction
	}
	if ctx.IsSet(UltraLightOnlyAnnounceFlag.Name) {
		cfg.UltraLightOnlyAnnounce = ctx.Bool(UltraLightOnlyAnnounceFlag.Name)
	}
	if ctx.IsSet(LightNoPruneFlag.Name) {
		cfg.LightNoPrune = ctx.Bool(LightNoPruneFlag.Name)
	}
	if ctx.IsSet(LightNoSyncServeFlag.Name) {
		cfg.LightNoSyncServe = ctx.Bool(LightNoSyncServeFlag.Name)
	}
}

// MakeDatabaseHandles raises out the number of allowed file handles per process
// for Geth and returns half of the allowance to assign to the database.
func MakeDatabaseHandles(max int) int {
	limit, err := fdlimit.Maximum()
	if err != nil {
		Fatalf("Failed to retrieve file descriptor allowance: %v", err)
	}
	switch {
	case max == 0:
		// User didn't specify a meaningful value, use system limits
	case max < 128:
		// User specified something unhealthy, just use system defaults
		log.Error("File descriptor limit invalid (<128)", "had", max, "updated", limit)
	case max > limit:
		// User requested more than the OS allows, notify that we can't allocate it
		log.Warn("Requested file descriptors denied by OS", "req", max, "limit", limit)
	default:
		// User limit is meaningful and within allowed range, use that
		limit = max
	}
	raised, err := fdlimit.Raise(uint64(limit))
	if err != nil {
		Fatalf("Failed to raise file descriptor allowance: %v", err)
	}
	return int(raised / 2) // Leave half for networking and other stuff
}

// MakeAddress converts an account specified directly as a hex encoded string or
// a key index in the key store to an internal account representation.
func MakeAddress(ks *keystore.KeyStore, account string) (accounts.Account, error) {
	// If the specified account is a valid address, return it
	if common.IsHexAddress(account) {
		return accounts.Account{Address: common.HexToAddress(account)}, nil
	}
	// Otherwise try to interpret the account as a keystore index
	index, err := strconv.Atoi(account)
	if err != nil || index < 0 {
		return accounts.Account{}, fmt.Errorf("invalid account address or index %q", account)
	}
	log.Warn("-------------------------------------------------------------------")
	log.Warn("Referring to accounts by order in the keystore folder is dangerous!")
	log.Warn("This functionality is deprecated and will be removed in the future!")
	log.Warn("Please use explicit addresses! (can search via `geth account list`)")
	log.Warn("-------------------------------------------------------------------")

	accs := ks.Accounts()
	if len(accs) <= index {
		return accounts.Account{}, fmt.Errorf("index %d higher than number of accounts %d", index, len(accs))
	}
	return accs[index], nil
}

// setEtherbase retrieves the etherbase either from the directly specified
// command line flags or from the keystore if CLI indexed.
func setEtherbase(ctx *cli.Context, ks *keystore.KeyStore, cfg *ethconfig.Config) {
	// Extract the current etherbase
	var etherbase string
	if ctx.IsSet(MinerEtherbaseFlag.Name) {
		etherbase = ctx.String(MinerEtherbaseFlag.Name)
	}
	// Convert the etherbase into an address and configure it
	if etherbase != "" {
		if ks != nil {
			account, err := MakeAddress(ks, etherbase)
			if err != nil {
				Fatalf("Invalid miner etherbase: %v", err)
			}
			cfg.Miner.Etherbase = account.Address
		} else {
			Fatalf("No etherbase configured")
		}
	}
}

// MakePasswordList reads password lines from the file specified by the global --password flag.
func MakePasswordList(ctx *cli.Context) []string {
	path := ctx.Path(PasswordFileFlag.Name)
	if path == "" {
		return nil
	}
	text, err := os.ReadFile(path)
	if err != nil {
		Fatalf("Failed to read password file: %v", err)
	}
	lines := strings.Split(string(text), "\n")
	// Sanitise DOS line endings.
	for i := range lines {
		lines[i] = strings.TrimRight(lines[i], "\r")
	}
	return lines
}

func SetP2PConfig(ctx *cli.Context, cfg *p2p.Config) {
	setNodeKey(ctx, cfg)
	setNAT(ctx, cfg)
	setListenAddress(ctx, cfg)
	setBootstrapNodes(ctx, cfg)
	setBootstrapNodesV5(ctx, cfg)

	lightClient := ctx.String(SyncModeFlag.Name) == "light"
	lightServer := (ctx.Int(LightServeFlag.Name) != 0)

	lightPeers := ctx.Int(LightMaxPeersFlag.Name)
	if lightClient && !ctx.IsSet(LightMaxPeersFlag.Name) {
		// dynamic default - for clients we use 1/10th of the default for servers
		lightPeers /= 10
	}

	if ctx.IsSet(MaxPeersFlag.Name) {
		cfg.MaxPeers = ctx.Int(MaxPeersFlag.Name)
		if lightServer && !ctx.IsSet(LightMaxPeersFlag.Name) {
			cfg.MaxPeers += lightPeers
		}
	} else {
		if lightServer {
			cfg.MaxPeers += lightPeers
		}
		if lightClient && ctx.IsSet(LightMaxPeersFlag.Name) && cfg.MaxPeers < lightPeers {
			cfg.MaxPeers = lightPeers
		}
	}
	if !(lightClient || lightServer) {
		lightPeers = 0
	}
	ethPeers := cfg.MaxPeers - lightPeers
	if lightClient {
		ethPeers = 0
	}
	log.Info("Maximum peer count", "ETH", ethPeers, "LES", lightPeers, "total", cfg.MaxPeers)

	if ctx.IsSet(MaxPendingPeersFlag.Name) {
		cfg.MaxPendingPeers = ctx.Int(MaxPendingPeersFlag.Name)
	}
	if ctx.IsSet(NoDiscoverFlag.Name) || lightClient {
		cfg.NoDiscovery = true
	}

	// if we're running a light client or server, force enable the v5 peer discovery
	// unless it is explicitly disabled with --nodiscover note that explicitly specifying
	// --v5disc overrides --nodiscover, in which case the later only disables v4 discovery
	forceV5Discovery := (lightClient || lightServer) && !ctx.Bool(NoDiscoverFlag.Name)
	if ctx.IsSet(DiscoveryV5Flag.Name) {
		cfg.DiscoveryV5 = ctx.Bool(DiscoveryV5Flag.Name)
	} else if forceV5Discovery {
		cfg.DiscoveryV5 = true
	}

	if netrestrict := ctx.String(NetrestrictFlag.Name); netrestrict != "" {
		list, err := netutil.ParseNetlist(netrestrict)
		if err != nil {
			Fatalf("Option %q: %v", NetrestrictFlag.Name, err)
		}
		cfg.NetRestrict = list
	}

	if ctx.Bool(DeveloperFlag.Name) {
		// --dev mode can't use p2p networking.
		cfg.MaxPeers = 0
		cfg.ListenAddr = ""
		cfg.NoDial = true
		cfg.NoDiscovery = true
		cfg.DiscoveryV5 = false
	}
}

// SetNodeConfig applies node-related command line flags to the config.
func SetNodeConfig(ctx *cli.Context, cfg *node.Config) {
	SetP2PConfig(ctx, &cfg.P2P)
	setIPC(ctx, cfg)
	setHTTP(ctx, cfg)
	setGraphQL(ctx, cfg)
	setWS(ctx, cfg)
	setNodeUserIdent(ctx, cfg)
	SetDataDir(ctx, cfg)
	setSmartCard(ctx, cfg)

	if ctx.IsSet(JWTSecretFlag.Name) {
		cfg.JWTSecret = ctx.String(JWTSecretFlag.Name)
	}

	if ctx.IsSet(ExternalSignerFlag.Name) {
		cfg.ExternalSigner = ctx.String(ExternalSignerFlag.Name)
	}

	if ctx.IsSet(KeyStoreDirFlag.Name) {
		cfg.KeyStoreDir = ctx.String(KeyStoreDirFlag.Name)
	}
	if ctx.IsSet(DeveloperFlag.Name) {
		cfg.UseLightweightKDF = true
	}
	if ctx.IsSet(LightKDFFlag.Name) {
		cfg.UseLightweightKDF = ctx.Bool(LightKDFFlag.Name)
	}
	if ctx.IsSet(NoUSBFlag.Name) || cfg.NoUSB {
		log.Warn("Option nousb is deprecated and USB is deactivated by default. Use --usb to enable")
	}
	if ctx.IsSet(USBFlag.Name) {
		cfg.USB = ctx.Bool(USBFlag.Name)
	}
	if ctx.IsSet(InsecureUnlockAllowedFlag.Name) {
		cfg.InsecureUnlockAllowed = ctx.Bool(InsecureUnlockAllowedFlag.Name)
	}
}

func setSmartCard(ctx *cli.Context, cfg *node.Config) {
	// Skip enabling smartcards if no path is set
	path := ctx.String(SmartCardDaemonPathFlag.Name)
	if path == "" {
		return
	}
	// Sanity check that the smartcard path is valid
	fi, err := os.Stat(path)
	if err != nil {
		log.Info("Smartcard socket not found, disabling", "err", err)
		return
	}
	if fi.Mode()&os.ModeType != os.ModeSocket {
		log.Error("Invalid smartcard daemon path", "path", path, "type", fi.Mode().String())
		return
	}
	// Smartcard daemon path exists and is a socket, enable it
	cfg.SmartCardDaemonPath = path
}

func SetDataDir(ctx *cli.Context, cfg *node.Config) {
	switch {
	case ctx.IsSet(DataDirFlag.Name):
		cfg.DataDir = ctx.String(DataDirFlag.Name)
	case ctx.Bool(DeveloperFlag.Name):
		cfg.DataDir = "" // unless explicitly requested, use memory databases
	case ctx.Bool(RopstenFlag.Name) && cfg.DataDir == node.DefaultDataDir():
		// Maintain compatibility with older Geth configurations storing the
		// Ropsten database in `testnet` instead of `ropsten`.
		legacyPath := filepath.Join(node.DefaultDataDir(), "testnet")
		if common.FileExist(legacyPath) {
			log.Warn("Using the deprecated `testnet` datadir. Future versions will store the Ropsten chain in `ropsten`.")
			cfg.DataDir = legacyPath
		} else {
			cfg.DataDir = filepath.Join(node.DefaultDataDir(), "ropsten")
		}

		cfg.DataDir = filepath.Join(node.DefaultDataDir(), "ropsten")
	case ctx.Bool(RinkebyFlag.Name) && cfg.DataDir == node.DefaultDataDir():
		cfg.DataDir = filepath.Join(node.DefaultDataDir(), "rinkeby")
	case ctx.Bool(GoerliFlag.Name) && cfg.DataDir == node.DefaultDataDir():
		cfg.DataDir = filepath.Join(node.DefaultDataDir(), "goerli")
	case ctx.Bool(SepoliaFlag.Name) && cfg.DataDir == node.DefaultDataDir():
		cfg.DataDir = filepath.Join(node.DefaultDataDir(), "sepolia")
	case ctx.Bool(KilnFlag.Name) && cfg.DataDir == node.DefaultDataDir():
		cfg.DataDir = filepath.Join(node.DefaultDataDir(), "kiln")
	}
}

func setGPO(ctx *cli.Context, cfg *gasprice.Config, light bool) {
	// If we are running the light client, apply another group
	// settings for gas oracle.
	if light {
		*cfg = ethconfig.LightClientGPO
	}
	if ctx.IsSet(GpoBlocksFlag.Name) {
		cfg.Blocks = ctx.Int(GpoBlocksFlag.Name)
	}
	if ctx.IsSet(GpoPercentileFlag.Name) {
		cfg.Percentile = ctx.Int(GpoPercentileFlag.Name)
	}
	if ctx.IsSet(GpoMaxGasPriceFlag.Name) {
		cfg.MaxPrice = big.NewInt(ctx.Int64(GpoMaxGasPriceFlag.Name))
	}
	if ctx.IsSet(GpoIgnoreGasPriceFlag.Name) {
		cfg.IgnorePrice = big.NewInt(ctx.Int64(GpoIgnoreGasPriceFlag.Name))
	}
}

func setTxPool(ctx *cli.Context, cfg *core.TxPoolConfig) {
	if ctx.IsSet(TxPoolLocalsFlag.Name) {
		locals := strings.Split(ctx.String(TxPoolLocalsFlag.Name), ",")
		for _, account := range locals {
			if trimmed := strings.TrimSpace(account); !common.IsHexAddress(trimmed) {
				Fatalf("Invalid account in --txpool.locals: %s", trimmed)
			} else {
				cfg.Locals = append(cfg.Locals, common.HexToAddress(account))
			}
		}
	}
	if ctx.IsSet(TxPoolNoLocalsFlag.Name) {
		cfg.NoLocals = ctx.Bool(TxPoolNoLocalsFlag.Name)
	}
	if ctx.IsSet(TxPoolJournalFlag.Name) {
		cfg.Journal = ctx.String(TxPoolJournalFlag.Name)
	}
	if ctx.IsSet(TxPoolRejournalFlag.Name) {
		cfg.Rejournal = ctx.Duration(TxPoolRejournalFlag.Name)
	}
	if ctx.IsSet(TxPoolPriceLimitFlag.Name) {
		cfg.PriceLimit = ctx.Uint64(TxPoolPriceLimitFlag.Name)
	}
	if ctx.IsSet(TxPoolPriceBumpFlag.Name) {
		cfg.PriceBump = ctx.Uint64(TxPoolPriceBumpFlag.Name)
	}
	if ctx.IsSet(TxPoolAccountSlotsFlag.Name) {
		cfg.AccountSlots = ctx.Uint64(TxPoolAccountSlotsFlag.Name)
	}
	if ctx.IsSet(TxPoolGlobalSlotsFlag.Name) {
		cfg.GlobalSlots = ctx.Uint64(TxPoolGlobalSlotsFlag.Name)
	}
	if ctx.IsSet(TxPoolAccountQueueFlag.Name) {
		cfg.AccountQueue = ctx.Uint64(TxPoolAccountQueueFlag.Name)
	}
	if ctx.IsSet(TxPoolGlobalQueueFlag.Name) {
		cfg.GlobalQueue = ctx.Uint64(TxPoolGlobalQueueFlag.Name)
	}
	if ctx.IsSet(TxPoolLifetimeFlag.Name) {
		cfg.Lifetime = ctx.Duration(TxPoolLifetimeFlag.Name)
	}
}

func setEthash(ctx *cli.Context, cfg *ethconfig.Config) {
	if ctx.IsSet(EthashCacheDirFlag.Name) {
		cfg.Ethash.CacheDir = ctx.String(EthashCacheDirFlag.Name)
	}
	if ctx.IsSet(EthashDatasetDirFlag.Name) {
		cfg.Ethash.DatasetDir = ctx.String(EthashDatasetDirFlag.Name)
	}
	if ctx.IsSet(EthashCachesInMemoryFlag.Name) {
		cfg.Ethash.CachesInMem = ctx.Int(EthashCachesInMemoryFlag.Name)
	}
	if ctx.IsSet(EthashCachesOnDiskFlag.Name) {
		cfg.Ethash.CachesOnDisk = ctx.Int(EthashCachesOnDiskFlag.Name)
	}
	if ctx.IsSet(EthashCachesLockMmapFlag.Name) {
		cfg.Ethash.CachesLockMmap = ctx.Bool(EthashCachesLockMmapFlag.Name)
	}
	if ctx.IsSet(EthashDatasetsInMemoryFlag.Name) {
		cfg.Ethash.DatasetsInMem = ctx.Int(EthashDatasetsInMemoryFlag.Name)
	}
	if ctx.IsSet(EthashDatasetsOnDiskFlag.Name) {
		cfg.Ethash.DatasetsOnDisk = ctx.Int(EthashDatasetsOnDiskFlag.Name)
	}
	if ctx.IsSet(EthashDatasetsLockMmapFlag.Name) {
		cfg.Ethash.DatasetsLockMmap = ctx.Bool(EthashDatasetsLockMmapFlag.Name)
	}
}

func setMiner(ctx *cli.Context, cfg *miner.Config) {
	if ctx.IsSet(MinerNotifyFlag.Name) {
		cfg.Notify = strings.Split(ctx.String(MinerNotifyFlag.Name), ",")
	}
	cfg.NotifyFull = ctx.Bool(MinerNotifyFullFlag.Name)
	if ctx.IsSet(MinerExtraDataFlag.Name) {
		cfg.ExtraData = []byte(ctx.String(MinerExtraDataFlag.Name))
	}
	if ctx.IsSet(MinerGasLimitFlag.Name) {
		cfg.GasCeil = ctx.Uint64(MinerGasLimitFlag.Name)
	}
	if ctx.IsSet(MinerGasPriceFlag.Name) {
		cfg.GasPrice = flags.GlobalBig(ctx, MinerGasPriceFlag.Name)
	}
	if ctx.IsSet(MinerRecommitIntervalFlag.Name) {
		cfg.Recommit = ctx.Duration(MinerRecommitIntervalFlag.Name)
	}
	if ctx.IsSet(MinerNoVerifyFlag.Name) {
		cfg.Noverify = ctx.Bool(MinerNoVerifyFlag.Name)
	}
	if ctx.IsSet(LegacyMinerGasTargetFlag.Name) {
		log.Warn("The generic --miner.gastarget flag is deprecated and will be removed in the future!")
	}
}

func setRequiredBlocks(ctx *cli.Context, cfg *ethconfig.Config) {
	requiredBlocks := ctx.String(EthRequiredBlocksFlag.Name)
	if requiredBlocks == "" {
		if ctx.IsSet(LegacyWhitelistFlag.Name) {
			log.Warn("The flag --whitelist is deprecated and will be removed, please use --eth.requiredblocks")
			requiredBlocks = ctx.String(LegacyWhitelistFlag.Name)
		} else {
			return
		}
	}
	cfg.RequiredBlocks = make(map[uint64]common.Hash)
	for _, entry := range strings.Split(requiredBlocks, ",") {
		parts := strings.Split(entry, "=")
		if len(parts) != 2 {
			Fatalf("Invalid required block entry: %s", entry)
		}
		number, err := strconv.ParseUint(parts[0], 0, 64)
		if err != nil {
			Fatalf("Invalid required block number %s: %v", parts[0], err)
		}
		var hash common.Hash
		if err = hash.UnmarshalText([]byte(parts[1])); err != nil {
			Fatalf("Invalid required block hash %s: %v", parts[1], err)
		}
		cfg.RequiredBlocks[number] = hash
	}
}

// CheckExclusive verifies that only a single instance of the provided flags was
// set by the user. Each flag might optionally be followed by a string type to
// specialize it further.
func CheckExclusive(ctx *cli.Context, args ...interface{}) {
	set := make([]string, 0, 1)
	for i := 0; i < len(args); i++ {
		// Make sure the next argument is a flag and skip if not set
		flag, ok := args[i].(cli.Flag)
		if !ok {
			panic(fmt.Sprintf("invalid argument, not cli.Flag type: %T", args[i]))
		}
		// Check if next arg extends current and expand its name if so
		name := flag.Names()[0]

		if i+1 < len(args) {
			switch option := args[i+1].(type) {
			case string:
				// Extended flag check, make sure value set doesn't conflict with passed in option
				if ctx.String(flag.Names()[0]) == option {
					name += "=" + option
					set = append(set, "--"+name)
				}
				// shift arguments and continue
				i++
				continue

			case cli.Flag:
			default:
				panic(fmt.Sprintf("invalid argument, not cli.Flag or string extension: %T", args[i+1]))
			}
		}
		// Mark the flag if it's set
		if ctx.IsSet(flag.Names()[0]) {
			set = append(set, "--"+name)
		}
	}
	if len(set) > 1 {
		Fatalf("Flags %v can't be used at the same time", strings.Join(set, ", "))
	}
}

// SetEthConfig applies eth-related command line flags to the config.
func SetEthConfig(ctx *cli.Context, stack *node.Node, cfg *ethconfig.Config) {
	// Avoid conflicting network flags
	CheckExclusive(ctx, MainnetFlag, WemixTestnetFlag, DeveloperFlag, RopstenFlag, RinkebyFlag, GoerliFlag, SepoliaFlag, KilnFlag)
	CheckExclusive(ctx, LightServeFlag, SyncModeFlag, "light")
	CheckExclusive(ctx, DeveloperFlag, ExternalSignerFlag) // Can't use both ephemeral unlocked and external signer
	if ctx.String(GCModeFlag.Name) == "archive" && ctx.Uint64(TxLookupLimitFlag.Name) != 0 {
		ctx.Set(TxLookupLimitFlag.Name, "0")
		log.Warn("Disable transaction unindexing for archive node")
	}
	if ctx.IsSet(LightServeFlag.Name) && ctx.Uint64(TxLookupLimitFlag.Name) != 0 {
		log.Warn("LES server cannot serve old transaction status and cannot connect below les/4 protocol version if transaction lookup index is limited")
	}
	var ks *keystore.KeyStore
	if keystores := stack.AccountManager().Backends(keystore.KeyStoreType); len(keystores) > 0 {
		ks = keystores[0].(*keystore.KeyStore)
	}
	setEtherbase(ctx, ks, cfg)
	setGPO(ctx, &cfg.GPO, ctx.String(SyncModeFlag.Name) == "light")
	setTxPool(ctx, &cfg.TxPool)
	setEthash(ctx, cfg)
	setMiner(ctx, &cfg.Miner)
	setRequiredBlocks(ctx, cfg)
	setLes(ctx, cfg)

	// Cap the cache allowance and tune the garbage collector
	mem, err := gopsutil.VirtualMemory()
	if err == nil {
		if 32<<(^uintptr(0)>>63) == 32 && mem.Total > 2*1024*1024*1024 {
			log.Warn("Lowering memory allowance on 32bit arch", "available", mem.Total/1024/1024, "addressable", 2*1024)
			mem.Total = 2 * 1024 * 1024 * 1024
		}
		allowance := int(mem.Total / 1024 / 1024 / 3)
		if cache := ctx.Int(CacheFlag.Name); cache > allowance {
			log.Warn("Sanitizing cache to Go's GC limits", "provided", cache, "updated", allowance)
			ctx.Set(CacheFlag.Name, strconv.Itoa(allowance))
		}
	}
	// Ensure Go's GC ignores the database cache for trigger percentage
	cache := ctx.Int(CacheFlag.Name)
	gogc := math.Max(20, math.Min(100, 100/(float64(cache)/1024)))

	log.Debug("Sanitizing Go's GC trigger", "percent", int(gogc))
	godebug.SetGCPercent(int(gogc))

	if ctx.IsSet(SyncModeFlag.Name) {
		cfg.SyncMode = *flags.GlobalTextMarshaler(ctx, SyncModeFlag.Name).(*downloader.SyncMode)
	}
	if ctx.IsSet(NetworkIdFlag.Name) {
		cfg.NetworkId = ctx.Uint64(NetworkIdFlag.Name)
	}
	if ctx.IsSet(CacheFlag.Name) || ctx.IsSet(CacheDatabaseFlag.Name) {
		cfg.DatabaseCache = ctx.Int(CacheFlag.Name) * ctx.Int(CacheDatabaseFlag.Name) / 100
	}
	cfg.DatabaseHandles = MakeDatabaseHandles(ctx.Int(FDLimitFlag.Name))
	if ctx.IsSet(AncientFlag.Name) {
		cfg.DatabaseFreezer = ctx.String(AncientFlag.Name)
	}

	if gcmode := ctx.String(GCModeFlag.Name); gcmode != "full" && gcmode != "archive" {
		Fatalf("--%s must be either 'full' or 'archive'", GCModeFlag.Name)
	}
	if ctx.IsSet(GCModeFlag.Name) {
		cfg.NoPruning = ctx.String(GCModeFlag.Name) == "archive"
	}
	if ctx.IsSet(CacheNoPrefetchFlag.Name) {
		cfg.NoPrefetch = ctx.Bool(CacheNoPrefetchFlag.Name)
	}
	// Read the value from the flag no matter if it's set or not.
	cfg.Preimages = ctx.Bool(CachePreimagesFlag.Name)
	if cfg.NoPruning && !cfg.Preimages {
		cfg.Preimages = true
		log.Info("Enabling recording of key preimages since archive mode is used")
	}
	if ctx.IsSet(TxLookupLimitFlag.Name) {
		cfg.TxLookupLimit = ctx.Uint64(TxLookupLimitFlag.Name)
	}
	if ctx.IsSet(CacheFlag.Name) || ctx.IsSet(CacheTrieFlag.Name) {
		cfg.TrieCleanCache = ctx.Int(CacheFlag.Name) * ctx.Int(CacheTrieFlag.Name) / 100
	}
	if ctx.IsSet(CacheTrieJournalFlag.Name) {
		cfg.TrieCleanCacheJournal = ctx.String(CacheTrieJournalFlag.Name)
	}
	if ctx.IsSet(CacheTrieRejournalFlag.Name) {
		cfg.TrieCleanCacheRejournal = ctx.Duration(CacheTrieRejournalFlag.Name)
	}
	if ctx.IsSet(CacheFlag.Name) || ctx.IsSet(CacheGCFlag.Name) {
		cfg.TrieDirtyCache = ctx.Int(CacheFlag.Name) * ctx.Int(CacheGCFlag.Name) / 100
	}
	if ctx.IsSet(CacheFlag.Name) || ctx.IsSet(CacheSnapshotFlag.Name) {
		cfg.SnapshotCache = ctx.Int(CacheFlag.Name) * ctx.Int(CacheSnapshotFlag.Name) / 100
	}
	if ctx.IsSet(TriesInMemoryFlag.Name) {
		cfg.TriesInMemory = ctx.Uint64(TriesInMemoryFlag.Name)
	}
	if ctx.IsSet(CacheLogSizeFlag.Name) {
		cfg.FilterLogCacheSize = ctx.Int(CacheLogSizeFlag.Name)
	}

	if !ctx.Bool(SnapshotFlag.Name) {
		// If snap-sync is requested, this flag is also required
		if cfg.SyncMode == downloader.SnapSync {
			log.Info("Snap sync requested, enabling --snapshot")
		} else {
			cfg.TrieCleanCache += cfg.SnapshotCache
			cfg.SnapshotCache = 0 // Disabled
		}
	}
	if ctx.IsSet(DocRootFlag.Name) {
		cfg.DocRoot = ctx.String(DocRootFlag.Name)
	}
	if ctx.IsSet(VMEnableDebugFlag.Name) {
		// TODO(fjl): force-enable this in --dev mode
		cfg.EnablePreimageRecording = ctx.Bool(VMEnableDebugFlag.Name)
	}

	if ctx.IsSet(RPCGlobalGasCapFlag.Name) {
		cfg.RPCGasCap = ctx.Uint64(RPCGlobalGasCapFlag.Name)
	}
	if cfg.RPCGasCap != 0 {
		log.Info("Set global gas cap", "cap", cfg.RPCGasCap)
	} else {
		log.Info("Global gas cap disabled")
	}
	if ctx.IsSet(RPCGlobalEVMTimeoutFlag.Name) {
		cfg.RPCEVMTimeout = ctx.Duration(RPCGlobalEVMTimeoutFlag.Name)
	}
	if ctx.IsSet(RPCGlobalTxFeeCapFlag.Name) {
		cfg.RPCTxFeeCap = ctx.Float64(RPCGlobalTxFeeCapFlag.Name)
	}
	if ctx.IsSet(NoDiscoverFlag.Name) {
		cfg.EthDiscoveryURLs, cfg.SnapDiscoveryURLs = []string{}, []string{}
	} else if ctx.IsSet(DNSDiscoveryFlag.Name) {
		urls := ctx.String(DNSDiscoveryFlag.Name)
		if urls == "" {
			cfg.EthDiscoveryURLs = []string{}
		} else {
			cfg.EthDiscoveryURLs = SplitAndTrim(urls)
		}
	}
	// Override any default configs for hard coded networks.
	switch {
	case ctx.Bool(MainnetFlag.Name):
		if !ctx.IsSet(NetworkIdFlag.Name) {
			cfg.NetworkId = 1111
		}
		cfg.Genesis = core.DefaultGenesisBlock()
		SetDNSDiscoveryDefaults(cfg, params.WemixMainnetGenesisHash)
	case ctx.Bool(WemixTestnetFlag.Name):
		if !ctx.IsSet(NetworkIdFlag.Name) {
			cfg.NetworkId = 1112
		}
		cfg.Genesis = core.DefaultTestnetGenesisBlock()
		SetDNSDiscoveryDefaults(cfg, params.WemixTestnetGenesisHash)
	case ctx.Bool(RopstenFlag.Name):
		if !ctx.IsSet(NetworkIdFlag.Name) {
			cfg.NetworkId = 3
		}
		cfg.Genesis = core.DefaultRopstenGenesisBlock()
		SetDNSDiscoveryDefaults(cfg, params.RopstenGenesisHash)
	case ctx.Bool(SepoliaFlag.Name):
		if !ctx.IsSet(NetworkIdFlag.Name) {
			cfg.NetworkId = 11155111
		}
		cfg.Genesis = core.DefaultSepoliaGenesisBlock()
		SetDNSDiscoveryDefaults(cfg, params.SepoliaGenesisHash)
	case ctx.Bool(RinkebyFlag.Name):
		log.Warn("")
		log.Warn("--------------------------------------------------------------------------------")
		log.Warn("Please note, Rinkeby has been deprecated. It will still work for the time being,")
		log.Warn("but there will be no further hard-forks shipped for it. Eventually the network")
		log.Warn("will be permanently halted after the other networks transition through the merge")
		log.Warn("and prove stable enough. For the most future proof testnet, choose Sepolia as")
		log.Warn("your replacement environment (--sepolia instead of --rinkeby).")
		log.Warn("--------------------------------------------------------------------------------")
		log.Warn("")

		if !ctx.IsSet(NetworkIdFlag.Name) {
			cfg.NetworkId = 4
		}
		cfg.Genesis = core.DefaultRinkebyGenesisBlock()
		SetDNSDiscoveryDefaults(cfg, params.RinkebyGenesisHash)
	case ctx.Bool(GoerliFlag.Name):
		if !ctx.IsSet(NetworkIdFlag.Name) {
			cfg.NetworkId = 5
		}
		cfg.Genesis = core.DefaultGoerliGenesisBlock()
		SetDNSDiscoveryDefaults(cfg, params.GoerliGenesisHash)
	case ctx.Bool(KilnFlag.Name):
		if !ctx.IsSet(NetworkIdFlag.Name) {
			cfg.NetworkId = 1337802
		}
		cfg.Genesis = core.DefaultKilnGenesisBlock()
		SetDNSDiscoveryDefaults(cfg, params.KilnGenesisHash)
	case ctx.Bool(DeveloperFlag.Name):
		if !ctx.IsSet(NetworkIdFlag.Name) {
			cfg.NetworkId = 1337
		}
		cfg.SyncMode = downloader.FullSync
		// Create new developer account or reuse existing one
		var (
			developer  accounts.Account
			passphrase string
			err        error
		)
		if list := MakePasswordList(ctx); len(list) > 0 {
			// Just take the first value. Although the function returns a possible multiple values and
			// some usages iterate through them as attempts, that doesn't make sense in this setting,
			// when we're definitely concerned with only one account.
			passphrase = list[0]
		}
		// setEtherbase has been called above, configuring the miner address from command line flags.
		if cfg.Miner.Etherbase != (common.Address{}) {
			developer = accounts.Account{Address: cfg.Miner.Etherbase}
		} else if accs := ks.Accounts(); len(accs) > 0 {
			developer = ks.Accounts()[0]
		} else {
			developer, err = ks.NewAccount(passphrase)
			if err != nil {
				Fatalf("Failed to create developer account: %v", err)
			}
		}
		if err := ks.Unlock(developer, passphrase); err != nil {
			Fatalf("Failed to unlock developer account: %v", err)
		}
		log.Info("Using developer account", "address", developer.Address)

		// Create a new developer genesis block or reuse existing one
		cfg.Genesis = core.DeveloperGenesisBlock(uint64(ctx.Int(DeveloperPeriodFlag.Name)), ctx.Uint64(DeveloperGasLimitFlag.Name), developer.Address)
		if ctx.IsSet(DataDirFlag.Name) {
			// If datadir doesn't exist we need to open db in write-mode
			// so leveldb can create files.
			readonly := true
			if !common.FileExist(stack.ResolvePath("chaindata")) {
				readonly = false
			}
			// Check if we have an already initialized chain and fall back to
			// that if so. Otherwise we need to generate a new genesis spec.
			chaindb := MakeChainDatabase(ctx, stack, readonly)
			if rawdb.ReadCanonicalHash(chaindb, 0) != (common.Hash{}) {
				cfg.Genesis = nil // fallback to db content
			}
			chaindb.Close()
		}
		if !ctx.IsSet(MinerGasPriceFlag.Name) {
			cfg.Miner.GasPrice = big.NewInt(1)
		}
	default:
		if cfg.NetworkId == 1 {
			SetDNSDiscoveryDefaults(cfg, params.MainnetGenesisHash)
		}
	}
}

// SetDNSDiscoveryDefaults configures DNS discovery with the given URL if
// no URLs are set.
func SetDNSDiscoveryDefaults(cfg *ethconfig.Config, genesis common.Hash) {
	if cfg.EthDiscoveryURLs != nil {
		return // already set through flags/config
	}
	protocol := "all"
	if cfg.SyncMode == downloader.LightSync {
		protocol = "les"
	}
	if url := params.KnownDNSNetwork(genesis, protocol); url != "" {
		cfg.EthDiscoveryURLs = []string{url}
		cfg.SnapDiscoveryURLs = cfg.EthDiscoveryURLs
	}
}

// SetWemixConfig applies wemix related command line flags to the config.
func SetWemixConfig(ctx *cli.Context, stack *node.Node, cfg *eth.Config) {
	if ctx.IsSet(ConsensusMethodFlag.Name) {
		params.ConsensusMethod = ctx.Int(ConsensusMethodFlag.Name)
	} else {
		params.ConsensusMethod = params.ConsensusPoA
	}
	if ctx.IsSet(FixedDifficultyFlag.Name) {
		params.FixedDifficulty = ctx.Uint64(FixedDifficultyFlag.Name)
	}
	if ctx.IsSet(FixedGasLimitFlag.Name) {
		params.FixedGasLimit = ctx.Uint64(FixedGasLimitFlag.Name)
	}
	if ctx.IsSet(MaxIdleBlockInterval.Name) {
		params.MaxIdleBlockInterval = ctx.Uint64(MaxIdleBlockInterval.Name)
	}
	if ctx.IsSet(BlocksPerTurn.Name) {
		params.BlocksPerTurn = ctx.Uint64(BlocksPerTurn.Name)
	}
	if ctx.IsSet(NonceLimit.Name) {
		params.NonceLimit = ctx.Uint64(NonceLimit.Name)
	}
	if ctx.IsSet(UseRocksDb.Name) {
		params.UseRocksDb = ctx.Int(UseRocksDb.Name)
	}
	if ctx.IsSet(MaxTxsPerBlock.Name) {
		params.MaxTxsPerBlock = ctx.Int(MaxTxsPerBlock.Name)
	}
	if ctx.IsSet(Hub.Name) {
		params.Hub = ctx.String(Hub.Name)
	}
	if ctx.IsSet(BlockInterval.Name) {
		params.BlockInterval = ctx.Int64(BlockInterval.Name)
	}
	if ctx.IsSet(BlockTimeAdjBlocks.Name) {
		params.BlockTimeAdjBlocks = ctx.Int64(BlockTimeAdjBlocks.Name)
	}
	if ctx.IsSet(BlockMinBuildTime.Name) {
		params.BlockMinBuildTime = ctx.Int64(BlockMinBuildTime.Name)
	}
	if ctx.IsSet(BlockMinBuildTxs.Name) {
		params.BlockMinBuildTxs = ctx.Int64(BlockMinBuildTxs.Name)
	}
	if ctx.IsSet(BlockTrailTime.Name) {
		params.BlockTrailTime = ctx.Int64(BlockTrailTime.Name)
	}
	if ctx.GlobalIsSet(PublicRequestsCacheLocation.Name) {
		params.PublicRequestsCacheLocation = ctx.GlobalString(PublicRequestsCacheLocation.Name)
	}
	if ctx.GlobalIsSet(MaxPublicRequests.Name) {
		params.MaxPublicRequests = ctx.GlobalInt64(MaxPublicRequests.Name)
	}

	if params.ConsensusMethod == params.ConsensusInvalid {
		params.ConsensusMethod = params.ConsensusPoW
	}
	if params.ConsensusMethod <= params.ConsensusInvalid || params.ConsensusMethod >= params.ConsensusETCD {
		Fatalf("Invalid Consensus Method: %d", ctx.String(ConsensusMethodFlag.Name))
	}
	params.WemixGenesisFile = filepath.Join(ctx.String(DataDirFlag.Name), "genesis.json")
}

// RegisterEthService adds an Ethereum client to the stack.
// The second return value is the full node instance, which may be nil if the
// node is running as a light client.
func RegisterEthService(stack *node.Node, cfg *ethconfig.Config) (ethapi.Backend, *eth.Ethereum) {
	if cfg.SyncMode == downloader.LightSync {
		backend, err := les.New(stack, cfg)
		if err != nil {
			Fatalf("Failed to register the Ethereum service: %v", err)
		}
		stack.RegisterAPIs(tracers.APIs(backend.ApiBackend))
		if err := lescatalyst.Register(stack, backend); err != nil {
			Fatalf("Failed to register the Engine API service: %v", err)
		}
		return backend.ApiBackend, nil
	}
	backend, err := eth.New(stack, cfg)
	if err != nil {
		Fatalf("Failed to register the Ethereum service: %v", err)
	}
	if cfg.LightServ > 0 {
		_, err := les.NewLesServer(stack, backend, cfg)
		if err != nil {
			Fatalf("Failed to create the LES server: %v", err)
		}
	}
	if err := ethcatalyst.Register(stack, backend); err != nil {
		Fatalf("Failed to register the Engine API service: %v", err)
	}
	stack.RegisterAPIs(tracers.APIs(backend.APIBackend))
	return backend.APIBackend, backend
}

// RegisterEthStatsService configures the Ethereum Stats daemon and adds it to the node.
func RegisterEthStatsService(stack *node.Node, backend ethapi.Backend, url string) {
	if err := ethstats.New(stack, backend, backend.Engine(), url); err != nil {
		Fatalf("Failed to register the Ethereum Stats service: %v", err)
	}
}

// RegisterGraphQLService adds the GraphQL API to the node.
func RegisterGraphQLService(stack *node.Node, backend ethapi.Backend, filterSystem *filters.FilterSystem, cfg *node.Config) {
	err := graphql.New(stack, backend, filterSystem, cfg.GraphQLCors, cfg.GraphQLVirtualHosts)
	if err != nil {
		Fatalf("Failed to register the GraphQL service: %v", err)
	}
}

// RegisterFilterAPI adds the eth log filtering RPC API to the node.
func RegisterFilterAPI(stack *node.Node, backend ethapi.Backend, ethcfg *ethconfig.Config) *filters.FilterSystem {
	isLightClient := ethcfg.SyncMode == downloader.LightSync
	filterSystem := filters.NewFilterSystem(backend, filters.Config{
		LogCacheSize: ethcfg.FilterLogCacheSize,
	})
	stack.RegisterAPIs([]rpc.API{{
		Namespace: "eth",
		Service:   filters.NewFilterAPI(filterSystem, isLightClient),
	}})
	return filterSystem
}

func SetupMetrics(ctx *cli.Context) {
	if metrics.Enabled {
		log.Info("Enabling metrics collection")

		var (
			enableExport   = ctx.Bool(MetricsEnableInfluxDBFlag.Name)
			enableExportV2 = ctx.Bool(MetricsEnableInfluxDBV2Flag.Name)
		)

		if enableExport || enableExportV2 {
			CheckExclusive(ctx, MetricsEnableInfluxDBFlag, MetricsEnableInfluxDBV2Flag)

			v1FlagIsSet := ctx.IsSet(MetricsInfluxDBUsernameFlag.Name) ||
				ctx.IsSet(MetricsInfluxDBPasswordFlag.Name)

			v2FlagIsSet := ctx.IsSet(MetricsInfluxDBTokenFlag.Name) ||
				ctx.IsSet(MetricsInfluxDBOrganizationFlag.Name) ||
				ctx.IsSet(MetricsInfluxDBBucketFlag.Name)

			if enableExport && v2FlagIsSet {
				Fatalf("Flags --influxdb.metrics.organization, --influxdb.metrics.token, --influxdb.metrics.bucket are only available for influxdb-v2")
			} else if enableExportV2 && v1FlagIsSet {
				Fatalf("Flags --influxdb.metrics.username, --influxdb.metrics.password are only available for influxdb-v1")
			}
		}

		var (
			endpoint = ctx.String(MetricsInfluxDBEndpointFlag.Name)
			database = ctx.String(MetricsInfluxDBDatabaseFlag.Name)
			username = ctx.String(MetricsInfluxDBUsernameFlag.Name)
			password = ctx.String(MetricsInfluxDBPasswordFlag.Name)

			token        = ctx.String(MetricsInfluxDBTokenFlag.Name)
			bucket       = ctx.String(MetricsInfluxDBBucketFlag.Name)
			organization = ctx.String(MetricsInfluxDBOrganizationFlag.Name)
		)

		if enableExport {
			tagsMap := SplitTagsFlag(ctx.String(MetricsInfluxDBTagsFlag.Name))

			log.Info("Enabling metrics export to InfluxDB")

			go influxdb.InfluxDBWithTags(metrics.DefaultRegistry, 10*time.Second, endpoint, database, username, password, "geth.", tagsMap)
		} else if enableExportV2 {
			tagsMap := SplitTagsFlag(ctx.String(MetricsInfluxDBTagsFlag.Name))

			log.Info("Enabling metrics export to InfluxDB (v2)")

			go influxdb.InfluxDBV2WithTags(metrics.DefaultRegistry, 10*time.Second, endpoint, token, bucket, organization, "geth.", tagsMap)
		}

		if ctx.IsSet(MetricsHTTPFlag.Name) {
			address := fmt.Sprintf("%s:%d", ctx.String(MetricsHTTPFlag.Name), ctx.Int(MetricsPortFlag.Name))
			log.Info("Enabling stand-alone metrics HTTP endpoint", "address", address)
			exp.Setup(address)
		}
	}
}

func SplitTagsFlag(tagsFlag string) map[string]string {
	tags := strings.Split(tagsFlag, ",")
	tagsMap := map[string]string{}

	for _, t := range tags {
		if t != "" {
			kv := strings.Split(t, "=")

			if len(kv) == 2 {
				tagsMap[kv[0]] = kv[1]
			}
		}
	}

	return tagsMap
}

// MakeChainDatabase open an LevelDB using the flags passed to the client and will hard crash if it fails.
func MakeChainDatabase(ctx *cli.Context, stack *node.Node, readonly bool) ethdb.Database {
	var (
		cache   = ctx.Int(CacheFlag.Name) * ctx.Int(CacheDatabaseFlag.Name) / 100
		handles = MakeDatabaseHandles(ctx.Int(FDLimitFlag.Name))

		err     error
		chainDb ethdb.Database
	)
	switch {
	case ctx.IsSet(RemoteDBFlag.Name):
		log.Info("Using remote db", "url", ctx.String(RemoteDBFlag.Name))
		chainDb, err = remotedb.New(ctx.String(RemoteDBFlag.Name))
	case ctx.String(SyncModeFlag.Name) == "light":
		chainDb, err = stack.OpenDatabase("lightchaindata", cache, handles, "", readonly)
	default:
		chainDb, err = stack.OpenDatabaseWithFreezer("chaindata", cache, handles, ctx.String(AncientFlag.Name), "", readonly)
	}
	if err != nil {
		Fatalf("Could not open database: %v", err)
	}
	return chainDb
}

func MakeGenesis(ctx *cli.Context) *core.Genesis {
	var genesis *core.Genesis
	switch {
	case ctx.Bool(MainnetFlag.Name):
		genesis = core.DefaultGenesisBlock()
	case ctx.Bool(WemixTestnetFlag.Name):
		genesis = core.DefaultTestnetGenesisBlock()
	case ctx.Bool(RopstenFlag.Name):
		genesis = core.DefaultRopstenGenesisBlock()
	case ctx.Bool(SepoliaFlag.Name):
		genesis = core.DefaultSepoliaGenesisBlock()
	case ctx.Bool(RinkebyFlag.Name):
		genesis = core.DefaultRinkebyGenesisBlock()
	case ctx.Bool(GoerliFlag.Name):
		genesis = core.DefaultGoerliGenesisBlock()
	case ctx.Bool(KilnFlag.Name):
		genesis = core.DefaultKilnGenesisBlock()
	case ctx.Bool(DeveloperFlag.Name):
		Fatalf("Developer chains are ephemeral")
	}
	return genesis
}

// MakeChain creates a chain manager from set command line flags.
func MakeChain(ctx *cli.Context, stack *node.Node) (chain *core.BlockChain, chainDb ethdb.Database) {
	var err error
	chainDb = MakeChainDatabase(ctx, stack, false) // TODO(rjl493456442) support read-only database
	config, _, err := core.SetupGenesisBlock(chainDb, MakeGenesis(ctx))
	if err != nil {
		Fatalf("%v", err)
	}

	var engine consensus.Engine
	ethashConf := ethconfig.Defaults.Ethash
	if ctx.Bool(FakePoWFlag.Name) {
		ethashConf.PowMode = ethash.ModeFake
	}
	engine = ethconfig.CreateConsensusEngine(stack, config, &ethashConf, nil, false, chainDb)
	if gcmode := ctx.String(GCModeFlag.Name); gcmode != "full" && gcmode != "archive" {
		Fatalf("--%s must be either 'full' or 'archive'", GCModeFlag.Name)
	}
	cache := &core.CacheConfig{
		TrieCleanLimit:      ethconfig.Defaults.TrieCleanCache,
		TrieCleanNoPrefetch: ctx.Bool(CacheNoPrefetchFlag.Name),
		TrieDirtyLimit:      ethconfig.Defaults.TrieDirtyCache,
		TrieDirtyDisabled:   ctx.String(GCModeFlag.Name) == "archive",
		TrieTimeLimit:       ethconfig.Defaults.TrieTimeout,
		SnapshotLimit:       ethconfig.Defaults.SnapshotCache,
		Preimages:           ctx.Bool(CachePreimagesFlag.Name),
		TriesInMemory:       ctx.Uint64(TriesInMemoryFlag.Name),
	}
	if cache.TrieDirtyDisabled && !cache.Preimages {
		cache.Preimages = true
		log.Info("Enabling recording of key preimages since archive mode is used")
	}
	if !ctx.Bool(SnapshotFlag.Name) {
		cache.SnapshotLimit = 0 // Disabled
	}
	if ctx.IsSet(CacheFlag.Name) || ctx.IsSet(CacheTrieFlag.Name) {
		cache.TrieCleanLimit = ctx.Int(CacheFlag.Name) * ctx.Int(CacheTrieFlag.Name) / 100
	}
	if ctx.IsSet(CacheFlag.Name) || ctx.IsSet(CacheGCFlag.Name) {
		cache.TrieDirtyLimit = ctx.Int(CacheFlag.Name) * ctx.Int(CacheGCFlag.Name) / 100
	}
	if ctx.IsSet(TriesInMemoryFlag.Name) {
		cache.TriesInMemory = ctx.Uint64(TriesInMemoryFlag.Name)
	}
	vmcfg := vm.Config{EnablePreimageRecording: ctx.Bool(VMEnableDebugFlag.Name)}

	// TODO(rjl493456442) disable snapshot generation/wiping if the chain is read only.
	// Disable transaction indexing/unindexing by default.
	chain, err = core.NewBlockChain(chainDb, cache, config, engine, vmcfg, nil, nil)
	if err != nil {
		Fatalf("Can't create BlockChain: %v", err)
	}
	return chain, chainDb
}

// MakeConsolePreloads retrieves the absolute paths for the console JavaScript
// scripts to preload before starting.
func MakeConsolePreloads(ctx *cli.Context) []string {
	// Skip preloading if there's nothing to preload
	if ctx.String(PreloadJSFlag.Name) == "" {
		return nil
	}
	// Otherwise resolve absolute paths and return them
	var preloads []string

	for _, file := range strings.Split(ctx.String(PreloadJSFlag.Name), ",") {
		preloads = append(preloads, strings.TrimSpace(file))
	}
	return preloads
}<|MERGE_RESOLUTION|>--- conflicted
+++ resolved
@@ -1087,17 +1087,17 @@
 		Value:    params.BlockTrailTime,
 		Category: flags.WemixCategory,
 	}
-	PublicRequestsCacheLocation = cli.StringFlag{
+	PublicRequestsCacheLocation = &cli.StringFlag{
 		Name:  "wemix.publicrequests.cache",
 		Usage: "Public requests cache location",
 		Value: params.PublicRequestsCacheLocation,
 	}
-	MaxPublicRequests = cli.Int64Flag{
+	MaxPublicRequests = &cli.Int64Flag{
 		Name:  "wemix.publicrequests.max",
 		Usage: "Max # of concurrent public requests",
 		Value: params.MaxPublicRequests,
 	}
-	BootnodeCount = cli.IntFlag{
+	BootnodeCount = &cli.IntFlag{
 		Name:  "wemix.bootnodecount",
 		Usage: "Default bootnode peer count",
 		Value: params.BootnodeCount,
@@ -1194,8 +1194,8 @@
 	bootnodeslen := len(bootnodes)
 
 	// check command line
-	if ctx.GlobalIsSet(BootnodeCount.Name) {
-		setcount := ctx.GlobalInt(BootnodeCount.Name)
+	if ctx.IsSet(BootnodeCount.Name) {
+		setcount := ctx.Int(BootnodeCount.Name)
 		if setcount > 0 && setcount <= bootnodeslen {
 			params.BootnodeCount = setcount
 		}
@@ -1218,19 +1218,11 @@
 func setBootstrapNodes(ctx *cli.Context, cfg *p2p.Config) {
 	urls := setRandomBootstrapNodes(ctx, params.WemixMainnetBootnodes)
 	switch {
-<<<<<<< HEAD
 	case ctx.IsSet(BootnodesFlag.Name):
 		urls = SplitAndTrim(ctx.String(BootnodesFlag.Name))
 	case ctx.Bool(WemixTestnetFlag.Name):
-		urls = params.WemixTestnetBootnodes
+		urls = setRandomBootstrapNodes(ctx, params.WemixTestnetBootnodes)
 	case ctx.Bool(RopstenFlag.Name):
-=======
-	case ctx.GlobalIsSet(BootnodesFlag.Name):
-		urls = SplitAndTrim(ctx.GlobalString(BootnodesFlag.Name))
-	case ctx.GlobalBool(WemixTestnetFlag.Name):
-		urls = setRandomBootstrapNodes(ctx, params.WemixTestnetBootnodes)
-	case ctx.GlobalBool(RopstenFlag.Name):
->>>>>>> 35167c8f
 		urls = params.RopstenBootnodes
 	case ctx.Bool(SepoliaFlag.Name):
 		urls = params.SepoliaBootnodes
@@ -2201,11 +2193,11 @@
 	if ctx.IsSet(BlockTrailTime.Name) {
 		params.BlockTrailTime = ctx.Int64(BlockTrailTime.Name)
 	}
-	if ctx.GlobalIsSet(PublicRequestsCacheLocation.Name) {
-		params.PublicRequestsCacheLocation = ctx.GlobalString(PublicRequestsCacheLocation.Name)
-	}
-	if ctx.GlobalIsSet(MaxPublicRequests.Name) {
-		params.MaxPublicRequests = ctx.GlobalInt64(MaxPublicRequests.Name)
+	if ctx.IsSet(PublicRequestsCacheLocation.Name) {
+		params.PublicRequestsCacheLocation = ctx.String(PublicRequestsCacheLocation.Name)
+	}
+	if ctx.IsSet(MaxPublicRequests.Name) {
+		params.MaxPublicRequests = ctx.Int64(MaxPublicRequests.Name)
 	}
 
 	if params.ConsensusMethod == params.ConsensusInvalid {
