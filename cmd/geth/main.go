--- conflicted
+++ resolved
@@ -21,11 +21,8 @@
 	"fmt"
 	"math"
 	"os"
-<<<<<<< HEAD
 	"path"
 	"runtime"
-=======
->>>>>>> c9427004
 	godebug "runtime/debug"
 	"sort"
 	"strconv"
@@ -44,12 +41,8 @@
 	"github.com/ethereum/go-ethereum/log"
 	"github.com/ethereum/go-ethereum/metrics"
 	"github.com/ethereum/go-ethereum/node"
-<<<<<<< HEAD
 	metadium "github.com/ethereum/go-ethereum/metadium"
-	"gopkg.in/urfave/cli.v1"
-=======
 	cli "gopkg.in/urfave/cli.v1"
->>>>>>> c9427004
 )
 
 const (
@@ -235,15 +228,12 @@
 	app.Flags = append(app.Flags, metadiumFlags...)
 
 	app.Before = func(ctx *cli.Context) error {
-<<<<<<< HEAD
 		runtime.GOMAXPROCS(runtime.NumCPU())
 
 		if ctx.GlobalIsSet(utils.DataDirFlag.Name) && !ctx.GlobalIsSet(utils.EthashDatasetDirFlag.Name) {
 			ctx.GlobalSet(utils.EthashDatasetDirFlag.Name, path.Join(ctx.GlobalString(utils.DataDirFlag.Name), ".ethash"))
 		}
 
-=======
->>>>>>> c9427004
 		logdir := ""
 		if ctx.GlobalBool(utils.DashboardEnabledFlag.Name) {
 			logdir = (&node.Config{DataDir: utils.MakeDataDir(ctx)}).ResolvePath("logs")
