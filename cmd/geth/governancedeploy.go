// governancedeploy.js

package main

import (
	"context"
	"errors"
	"fmt"
	"math/big"
	"os"

	"github.com/ethereum/go-ethereum/accounts/abi/bind"
	"github.com/ethereum/go-ethereum/cmd/utils"
	"github.com/ethereum/go-ethereum/common"
	"github.com/ethereum/go-ethereum/ethclient"
	"github.com/ethereum/go-ethereum/log"
	gov "github.com/ethereum/go-ethereum/wemix/bind"
	"github.com/ethereum/go-ethereum/wemix/metclient"
	"gopkg.in/urfave/cli.v1"
)

func getInitialGovernanceInitDatas(configJsFile string) (
	domains map[string]common.Address,
	env gov.InitEnvStorage,
	members gov.InitMembers,
	err error,
) {
	var fin *os.File
	if fin, err = os.Open(configJsFile); err != nil {
		return
	}
	defer fin.Close()

	var cfg *genesisConfig
	cfg, err = loadGenesisConfig(fin)
	if err != nil {
		return
	}

	domains = make(map[string]common.Address)
	zeroAddress := common.Address{}
	if cfg.StakingReward != zeroAddress {
<<<<<<< HEAD
		domains["StakingReward"] = cfg.StakingReward
	}
	if cfg.Ecosystem != zeroAddress {
		domains["Ecosystem"] = cfg.Ecosystem
	}
	if cfg.Maintenance != zeroAddress {
		domains["Maintenance"] = cfg.Maintenance
	}
	if cfg.FeeCollector != zeroAddress {
		domains["FeeCollector"] = cfg.FeeCollector
=======
		domains[gov.DOMAIN_StakingReward] = cfg.StakingReward
	}
	if cfg.Ecosystem != zeroAddress {
		domains[gov.DOMAIN_Ecosystem] = cfg.Ecosystem
	}
	if cfg.Maintenance != zeroAddress {
		domains[gov.DOMAIN_Maintenance] = cfg.Maintenance
	}
	if cfg.FeeCollector != zeroAddress {
		domains[gov.DOMAIN_FeeCollector] = cfg.FeeCollector
>>>>>>> 71325e9d
	}

	env = cfg.Env.ToInitData()

	members = make(gov.InitMembers, len(cfg.Members))
	for i, member := range cfg.Members {
		members[i] = member.ToInitData()
	}

	return
}

// governance-contract.js config.js
func deployGovernanceContracts(ctx *cli.Context) error {
	log.Root().SetHandler(log.LvlFilterHandler(log.LvlInfo, log.StreamHandler(os.Stdout, log.TerminalFormat(true))))
	// get command line arguments
	args := ctx.Args()

	var (
		errInvalidArguments     error = errors.New("invalid Arguments")
		configFile, accountFile string
		lockAmount              *big.Int
	)
	switch len(args) {
	case 3:
		configFile, accountFile = args[0], args[1]
		lockAmount, ok := new(big.Int).SetString(args[2], 10)
		if !ok || lockAmount.Sign() <= 0 {
			return errInvalidArguments
		}
	case 2:
		configFile, accountFile = args[0], args[1]
		lockAmount = gov.DefaultInitEnvStorage.STAKING_MIN
	default:
		return errInvalidArguments
	}

	client, err := ethclient.Dial(ctx.String(urlFlag.Name))
	if err != nil {
		return err
	}
	chainID, err := client.ChainID(context.TODO())
	if err != nil {
		return err
	}

	var opts *bind.TransactOpts
	if from, err := metclient.LoadAccount(utils.GetPassPhraseWithList("", false, 0, utils.MakePasswordList(ctx)), accountFile); err != nil {
		return err
	} else if opts, err = bind.NewKeyedTransactorWithChainID(from.PrivateKey, chainID); err != nil {
		return err
	} else {
		if ctx.IsSet(gasFlag.Name) {
			opts.GasLimit = ctx.Uint64(gasFlag.Name)
		}
		if ctx.IsSet(gasPriceFlag.Name) {
			opts.GasPrice = big.NewInt(ctx.Int64(gasPriceFlag.Name))
		}
	}

	return deployGovernance(client, opts, lockAmount, configFile)
}

type Client interface {
	bind.ContractBackend
	bind.DeployBackend
}

func deployGovernance(cli Client, ownerOpts *bind.TransactOpts, lockAmount *big.Int, configJsFile string) error {
	ctx, cancel := context.WithCancel(context.Background())
	defer cancel()

	ownerOpts.Context = ctx

	// initial members and nodes data
	domains, env, members, err := getInitialGovernanceInitDatas(configJsFile)
	if err != nil {
		return err
	}
	if lockAmount.Cmp(env.STAKING_MIN) < 0 || lockAmount.Cmp(env.STAKING_MAX) > 0 {
		return fmt.Errorf("invalid lock amount, input:%v, min:%v, max:%v", lockAmount, env.STAKING_MIN, env.STAKING_MAX)
	}

	// deploy & set domains
	contracts, err := gov.DeployGovContracts(ownerOpts, cli, domains)
	if err != nil {
		return err
	}
	// init contracts
	err = gov.ExecuteInitialize(contracts, ownerOpts, cli, lockAmount, env, members)
	if err != nil {
		return err
	}

	// print the addresses
	address := contracts.Address()
	fmt.Printf(`{
  "REGISTRY_ADDRESS": "%s",
  "STAKING_ADDRESS": "%s",
  "ENV_STORAGE_ADDRESS": "%s",
  "BALLOT_STORAGE_ADDRESS": "%s",
  "GOV_ADDRESS": "%s"
}
`,
		address.Registry, address.Staking, address.EnvStorage, address.BallotStorage, address.Gov)

	return nil
}

// EOF<|MERGE_RESOLUTION|>--- conflicted
+++ resolved
@@ -40,18 +40,6 @@
 	domains = make(map[string]common.Address)
 	zeroAddress := common.Address{}
 	if cfg.StakingReward != zeroAddress {
-<<<<<<< HEAD
-		domains["StakingReward"] = cfg.StakingReward
-	}
-	if cfg.Ecosystem != zeroAddress {
-		domains["Ecosystem"] = cfg.Ecosystem
-	}
-	if cfg.Maintenance != zeroAddress {
-		domains["Maintenance"] = cfg.Maintenance
-	}
-	if cfg.FeeCollector != zeroAddress {
-		domains["FeeCollector"] = cfg.FeeCollector
-=======
 		domains[gov.DOMAIN_StakingReward] = cfg.StakingReward
 	}
 	if cfg.Ecosystem != zeroAddress {
@@ -62,7 +50,6 @@
 	}
 	if cfg.FeeCollector != zeroAddress {
 		domains[gov.DOMAIN_FeeCollector] = cfg.FeeCollector
->>>>>>> 71325e9d
 	}
 
 	env = cfg.Env.ToInitData()
