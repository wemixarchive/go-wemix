// Copyright 2015 The go-ethereum Authors
// This file is part of go-ethereum.
//
// go-ethereum is free software: you can redistribute it and/or modify
// it under the terms of the GNU General Public License as published by
// the Free Software Foundation, either version 3 of the License, or
// (at your option) any later version.
//
// go-ethereum is distributed in the hope that it will be useful,
// but WITHOUT ANY WARRANTY; without even the implied warranty of
// MERCHANTABILITY or FITNESS FOR A PARTICULAR PURPOSE. See the
// GNU General Public License for more details.
//
// You should have received a copy of the GNU General Public License
// along with go-ethereum. If not, see <http://www.gnu.org/licenses/>.

// Contains the geth command usage template and generator.

package main

import (
	"io"
	"sort"

	"github.com/ethereum/go-ethereum/cmd/utils"
	"github.com/ethereum/go-ethereum/internal/debug"
	"github.com/ethereum/go-ethereum/internal/flags"
	"gopkg.in/urfave/cli.v1"
)

// AppHelpFlagGroups is the application flags, grouped by functionality.
var AppHelpFlagGroups = []flags.FlagGroup{
	{
		Name: "ETHEREUM",
		Flags: utils.GroupFlags([]cli.Flag{
			configFileFlag,
			utils.MinFreeDiskSpaceFlag,
			utils.KeyStoreDirFlag,
			utils.USBFlag,
			utils.SmartCardDaemonPathFlag,
			utils.NetworkIdFlag,
			utils.SyncModeFlag,
			utils.ExitWhenSyncedFlag,
			utils.GCModeFlag,
			utils.TxLookupLimitFlag,
			utils.EthStatsURLFlag,
			utils.IdentityFlag,
			utils.LightKDFFlag,
			utils.EthRequiredBlocksFlag,
		}, utils.NetworkFlags, utils.DatabasePathFlags),
	},
	{
		Name: "LIGHT CLIENT",
		Flags: []cli.Flag{
			utils.LightServeFlag,
			utils.LightIngressFlag,
			utils.LightEgressFlag,
			utils.LightMaxPeersFlag,
			utils.UltraLightServersFlag,
			utils.UltraLightFractionFlag,
			utils.UltraLightOnlyAnnounceFlag,
			utils.LightNoPruneFlag,
			utils.LightNoSyncServeFlag,
		},
	},
	{
		Name: "DEVELOPER CHAIN",
		Flags: []cli.Flag{
			utils.DeveloperFlag,
			utils.DeveloperPeriodFlag,
			utils.DeveloperGasLimitFlag,
		},
	},
	{
		Name: "ETHASH",
		Flags: []cli.Flag{
			utils.EthashCacheDirFlag,
			utils.EthashCachesInMemoryFlag,
			utils.EthashCachesOnDiskFlag,
			utils.EthashCachesLockMmapFlag,
			utils.EthashDatasetDirFlag,
			utils.EthashDatasetsInMemoryFlag,
			utils.EthashDatasetsOnDiskFlag,
			utils.EthashDatasetsLockMmapFlag,
		},
	},
	{
		Name: "TRANSACTION POOL",
		Flags: []cli.Flag{
			utils.TxPoolLocalsFlag,
			utils.TxPoolNoLocalsFlag,
			utils.TxPoolJournalFlag,
			utils.TxPoolRejournalFlag,
			utils.TxPoolPriceLimitFlag,
			utils.TxPoolPriceBumpFlag,
			utils.TxPoolAccountSlotsFlag,
			utils.TxPoolGlobalSlotsFlag,
			utils.TxPoolAccountQueueFlag,
			utils.TxPoolGlobalQueueFlag,
			utils.TxPoolLifetimeFlag,
		},
	},
	{
		Name: "PERFORMANCE TUNING",
		Flags: []cli.Flag{
			utils.CacheFlag,
			utils.CacheDatabaseFlag,
			utils.CacheTrieFlag,
			utils.CacheTrieJournalFlag,
			utils.CacheTrieRejournalFlag,
			utils.CacheGCFlag,
			utils.CacheSnapshotFlag,
			utils.CacheNoPrefetchFlag,
			utils.CachePreimagesFlag,
<<<<<<< HEAD
			utils.TriesInMemoryFlag,
=======
			utils.FDLimitFlag,
>>>>>>> 60f38b95
		},
	},
	{
		Name: "ACCOUNT",
		Flags: []cli.Flag{
			utils.UnlockedAccountFlag,
			utils.PasswordFileFlag,
			utils.ExternalSignerFlag,
			utils.InsecureUnlockAllowedFlag,
		},
	},
	{
		Name: "API AND CONSOLE",
		Flags: []cli.Flag{
			utils.IPCDisabledFlag,
			utils.IPCPathFlag,
			utils.HTTPEnabledFlag,
			utils.HTTPListenAddrFlag,
			utils.HTTPPortFlag,
			utils.HTTPApiFlag,
			utils.HTTPPathPrefixFlag,
			utils.HTTPCORSDomainFlag,
			utils.HTTPVirtualHostsFlag,
			utils.WSEnabledFlag,
			utils.WSListenAddrFlag,
			utils.WSPortFlag,
			utils.WSApiFlag,
			utils.WSPathPrefixFlag,
			utils.WSAllowedOriginsFlag,
			utils.JWTSecretFlag,
			utils.AuthListenFlag,
			utils.AuthPortFlag,
			utils.AuthVirtualHostsFlag,
			utils.GraphQLEnabledFlag,
			utils.GraphQLCORSDomainFlag,
			utils.GraphQLVirtualHostsFlag,
			utils.RPCGlobalGasCapFlag,
			utils.RPCGlobalEVMTimeoutFlag,
			utils.RPCGlobalTxFeeCapFlag,
			utils.AllowUnprotectedTxs,
			utils.JSpathFlag,
			utils.ExecFlag,
			utils.PreloadJSFlag,
		},
	},
	{
		Name: "NETWORKING",
		Flags: []cli.Flag{
			utils.BootnodesFlag,
			utils.DNSDiscoveryFlag,
			utils.ListenPortFlag,
			utils.MaxPeersFlag,
			utils.MaxPendingPeersFlag,
			utils.NATFlag,
			utils.NoDiscoverFlag,
			utils.DiscoveryV5Flag,
			utils.NetrestrictFlag,
			utils.NodeKeyFileFlag,
			utils.NodeKeyHexFlag,
		},
	},
	{
		Name: "MINER",
		Flags: []cli.Flag{
			utils.MiningEnabledFlag,
			utils.MinerThreadsFlag,
			utils.MinerNotifyFlag,
			utils.MinerNotifyFullFlag,
			utils.MinerGasPriceFlag,
			utils.MinerGasLimitFlag,
			utils.MinerEtherbaseFlag,
			utils.MinerExtraDataFlag,
			utils.MinerRecommitIntervalFlag,
			utils.MinerNoVerifyFlag,
		},
	},
	{
		Name: "GAS PRICE ORACLE",
		Flags: []cli.Flag{
			utils.GpoBlocksFlag,
			utils.GpoPercentileFlag,
			utils.GpoMaxGasPriceFlag,
			utils.GpoIgnoreGasPriceFlag,
		},
	},
	{
		Name: "VIRTUAL MACHINE",
		Flags: []cli.Flag{
			utils.VMEnableDebugFlag,
		},
	},
	{
		Name: "LOGGING AND DEBUGGING",
		Flags: append([]cli.Flag{
			utils.FakePoWFlag,
			utils.NoCompactionFlag,
		}, debug.Flags...),
	},
	{
		Name:  "METRICS AND STATS",
		Flags: metricsFlags,
	},
	{
		Name: "WEMIX",
		Flags: []cli.Flag{
			utils.ConsensusMethodFlag,
			utils.FixedDifficultyFlag,
			utils.FixedGasLimitFlag,
			utils.MaxIdleBlockInterval,
			utils.BlocksPerTurn,
			utils.NonceLimit,
			utils.UseRocksDb,
			utils.PrefetchCount,
			utils.LogFlag,
			utils.MaxTxsPerBlock,
			utils.Hub,
			utils.BlockInterval,
			utils.BlockTimeAdjBlocks,
			utils.BlockMinBuildTime,
			utils.BlockMinBuildTxs,
			utils.BlockTrailTime,
		},
	},
	{
		Name: "ALIASED (deprecated)",
		Flags: []cli.Flag{
			utils.NoUSBFlag,
			utils.LegacyWhitelistFlag,
		},
	},
	{
		Name: "MISC",
		Flags: []cli.Flag{
			utils.SnapshotFlag,
			utils.BloomFilterSizeFlag,
			cli.HelpFlag,
		},
	},
}

func init() {
	// Override the default app help template
	cli.AppHelpTemplate = flags.AppHelpTemplate

	// Override the default app help printer, but only for the global app help
	originalHelpPrinter := cli.HelpPrinter
	cli.HelpPrinter = func(w io.Writer, tmpl string, data interface{}) {
		if tmpl == flags.AppHelpTemplate {
			// Iterate over all the flags and add any uncategorized ones
			categorized := make(map[string]struct{})
			for _, group := range AppHelpFlagGroups {
				for _, flag := range group.Flags {
					categorized[flag.String()] = struct{}{}
				}
			}
			deprecated := make(map[string]struct{})
			for _, flag := range utils.DeprecatedFlags {
				deprecated[flag.String()] = struct{}{}
			}
			// Only add uncategorized flags if they are not deprecated
			var uncategorized []cli.Flag
			for _, flag := range data.(*cli.App).Flags {
				if _, ok := categorized[flag.String()]; !ok {
					if _, ok := deprecated[flag.String()]; !ok {
						uncategorized = append(uncategorized, flag)
					}
				}
			}
			if len(uncategorized) > 0 {
				// Append all ungategorized options to the misc group
				miscs := len(AppHelpFlagGroups[len(AppHelpFlagGroups)-1].Flags)
				AppHelpFlagGroups[len(AppHelpFlagGroups)-1].Flags = append(AppHelpFlagGroups[len(AppHelpFlagGroups)-1].Flags, uncategorized...)

				// Make sure they are removed afterwards
				defer func() {
					AppHelpFlagGroups[len(AppHelpFlagGroups)-1].Flags = AppHelpFlagGroups[len(AppHelpFlagGroups)-1].Flags[:miscs]
				}()
			}
			// Render out custom usage screen
			originalHelpPrinter(w, tmpl, flags.HelpData{App: data, FlagGroups: AppHelpFlagGroups})
		} else if tmpl == flags.CommandHelpTemplate {
			// Iterate over all command specific flags and categorize them
			categorized := make(map[string][]cli.Flag)
			for _, flag := range data.(cli.Command).Flags {
				if _, ok := categorized[flag.String()]; !ok {
					categorized[flags.FlagCategory(flag, AppHelpFlagGroups)] = append(categorized[flags.FlagCategory(flag, AppHelpFlagGroups)], flag)
				}
			}

			// sort to get a stable ordering
			sorted := make([]flags.FlagGroup, 0, len(categorized))
			for cat, flgs := range categorized {
				sorted = append(sorted, flags.FlagGroup{Name: cat, Flags: flgs})
			}
			sort.Sort(flags.ByCategory(sorted))

			// add sorted array to data and render with default printer
			originalHelpPrinter(w, tmpl, map[string]interface{}{
				"cmd":              data,
				"categorizedFlags": sorted,
			})
		} else {
			originalHelpPrinter(w, tmpl, data)
		}
	}
}<|MERGE_RESOLUTION|>--- conflicted
+++ resolved
@@ -112,11 +112,8 @@
 			utils.CacheSnapshotFlag,
 			utils.CacheNoPrefetchFlag,
 			utils.CachePreimagesFlag,
-<<<<<<< HEAD
 			utils.TriesInMemoryFlag,
-=======
 			utils.FDLimitFlag,
->>>>>>> 60f38b95
 		},
 	},
 	{
