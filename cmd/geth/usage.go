// Copyright 2015 The go-ethereum Authors
// This file is part of go-ethereum.
//
// go-ethereum is free software: you can redistribute it and/or modify
// it under the terms of the GNU General Public License as published by
// the Free Software Foundation, either version 3 of the License, or
// (at your option) any later version.
//
// go-ethereum is distributed in the hope that it will be useful,
// but WITHOUT ANY WARRANTY; without even the implied warranty of
// MERCHANTABILITY or FITNESS FOR A PARTICULAR PURPOSE. See the
// GNU General Public License for more details.
//
// You should have received a copy of the GNU General Public License
// along with go-ethereum. If not, see <http://www.gnu.org/licenses/>.

// Contains the geth command usage template and generator.

package main

import (
	"io"
	"sort"

	"github.com/ethereum/go-ethereum/cmd/utils"
	"github.com/ethereum/go-ethereum/internal/debug"
	"github.com/ethereum/go-ethereum/internal/flags"
	"gopkg.in/urfave/cli.v1"
)

// AppHelpFlagGroups is the application flags, grouped by functionality.
var AppHelpFlagGroups = []flags.FlagGroup{
	{
		Name: "ETHEREUM",
		Flags: utils.GroupFlags([]cli.Flag{
			configFileFlag,
			utils.MinFreeDiskSpaceFlag,
			utils.KeyStoreDirFlag,
			utils.USBFlag,
			utils.SmartCardDaemonPathFlag,
			utils.NetworkIdFlag,
			utils.SyncModeFlag,
			utils.ExitWhenSyncedFlag,
			utils.GCModeFlag,
			utils.TxLookupLimitFlag,
			utils.EthStatsURLFlag,
			utils.IdentityFlag,
			utils.LightKDFFlag,
			utils.EthRequiredBlocksFlag,
		}, utils.NetworkFlags, utils.DatabasePathFlags),
	},
	{
		Name: "LIGHT CLIENT",
		Flags: []cli.Flag{
			utils.LightServeFlag,
			utils.LightIngressFlag,
			utils.LightEgressFlag,
			utils.LightMaxPeersFlag,
			utils.UltraLightServersFlag,
			utils.UltraLightFractionFlag,
			utils.UltraLightOnlyAnnounceFlag,
			utils.LightNoPruneFlag,
			utils.LightNoSyncServeFlag,
		},
	},
	{
		Name: "DEVELOPER CHAIN",
		Flags: []cli.Flag{
			utils.DeveloperFlag,
			utils.DeveloperPeriodFlag,
			utils.DeveloperGasLimitFlag,
		},
	},
	{
		Name: "ETHASH",
		Flags: []cli.Flag{
			utils.EthashCacheDirFlag,
			utils.EthashCachesInMemoryFlag,
			utils.EthashCachesOnDiskFlag,
			utils.EthashCachesLockMmapFlag,
			utils.EthashDatasetDirFlag,
			utils.EthashDatasetsInMemoryFlag,
			utils.EthashDatasetsOnDiskFlag,
			utils.EthashDatasetsLockMmapFlag,
		},
	},
	{
		Name: "TRANSACTION POOL",
		Flags: []cli.Flag{
			utils.TxPoolLocalsFlag,
			utils.TxPoolNoLocalsFlag,
			utils.TxPoolJournalFlag,
			utils.TxPoolRejournalFlag,
			utils.TxPoolPriceLimitFlag,
			utils.TxPoolPriceBumpFlag,
			utils.TxPoolAccountSlotsFlag,
			utils.TxPoolGlobalSlotsFlag,
			utils.TxPoolAccountQueueFlag,
			utils.TxPoolGlobalQueueFlag,
			utils.TxPoolLifetimeFlag,
		},
	},
	{
		Name: "PERFORMANCE TUNING",
		Flags: []cli.Flag{
			utils.CacheFlag,
			utils.CacheDatabaseFlag,
			utils.CacheTrieFlag,
			utils.CacheTrieJournalFlag,
			utils.CacheTrieRejournalFlag,
			utils.CacheGCFlag,
			utils.CacheSnapshotFlag,
			utils.CacheNoPrefetchFlag,
			utils.CachePreimagesFlag,
			utils.TriesInMemoryFlag,
			utils.FDLimitFlag,
		},
	},
	{
		Name: "ACCOUNT",
		Flags: []cli.Flag{
			utils.UnlockedAccountFlag,
			utils.PasswordFileFlag,
			utils.ExternalSignerFlag,
			utils.InsecureUnlockAllowedFlag,
		},
	},
	{
		Name: "API AND CONSOLE",
		Flags: []cli.Flag{
			utils.IPCDisabledFlag,
			utils.IPCPathFlag,
			utils.HTTPEnabledFlag,
			utils.HTTPListenAddrFlag,
			utils.HTTPPortFlag,
			utils.HTTPApiFlag,
			utils.HTTPPathPrefixFlag,
			utils.HTTPCORSDomainFlag,
			utils.HTTPVirtualHostsFlag,
			utils.WSEnabledFlag,
			utils.WSListenAddrFlag,
			utils.WSPortFlag,
			utils.WSApiFlag,
			utils.WSPathPrefixFlag,
			utils.WSAllowedOriginsFlag,
			utils.JWTSecretFlag,
			utils.AuthListenFlag,
			utils.AuthPortFlag,
			utils.AuthVirtualHostsFlag,
			utils.GraphQLEnabledFlag,
			utils.GraphQLCORSDomainFlag,
			utils.GraphQLVirtualHostsFlag,
			utils.RPCGlobalGasCapFlag,
			utils.RPCGlobalEVMTimeoutFlag,
			utils.RPCGlobalTxFeeCapFlag,
			utils.AllowUnprotectedTxs,
			utils.JSpathFlag,
			utils.ExecFlag,
			utils.PreloadJSFlag,
		},
	},
	{
		Name: "NETWORKING",
		Flags: []cli.Flag{
			utils.BootnodesFlag,
			utils.DNSDiscoveryFlag,
			utils.ListenPortFlag,
			utils.MaxPeersFlag,
			utils.MaxPendingPeersFlag,
			utils.NATFlag,
			utils.NoDiscoverFlag,
			utils.DiscoveryV5Flag,
			utils.NetrestrictFlag,
			utils.NodeKeyFileFlag,
			utils.NodeKeyHexFlag,
		},
	},
	{
		Name: "MINER",
		Flags: []cli.Flag{
			utils.MiningEnabledFlag,
			utils.MinerThreadsFlag,
			utils.MinerNotifyFlag,
			utils.MinerNotifyFullFlag,
			utils.MinerGasPriceFlag,
			utils.MinerGasLimitFlag,
			utils.MinerEtherbaseFlag,
			utils.MinerExtraDataFlag,
			utils.MinerRecommitIntervalFlag,
			utils.MinerNoVerifyFlag,
		},
	},
	{
		Name: "GAS PRICE ORACLE",
		Flags: []cli.Flag{
			utils.GpoBlocksFlag,
			utils.GpoPercentileFlag,
			utils.GpoMaxGasPriceFlag,
			utils.GpoIgnoreGasPriceFlag,
		},
	},
	{
		Name: "VIRTUAL MACHINE",
		Flags: []cli.Flag{
			utils.VMEnableDebugFlag,
		},
	},
	{
		Name: "LOGGING AND DEBUGGING",
		Flags: append([]cli.Flag{
			utils.FakePoWFlag,
			utils.NoCompactionFlag,
		}, debug.Flags...),
	},
	{
		Name:  "METRICS AND STATS",
		Flags: metricsFlags,
	},
	{
		Name: "WEMIX",
		Flags: []cli.Flag{
			utils.ConsensusMethodFlag,
			utils.FixedDifficultyFlag,
			utils.FixedGasLimitFlag,
			utils.MaxIdleBlockInterval,
			utils.BlocksPerTurn,
			utils.NonceLimit,
			utils.UseRocksDb,
			utils.PrefetchCount,
			utils.LogFlag,
			utils.MaxTxsPerBlock,
			utils.Hub,
			utils.BlockInterval,
			utils.BlockTimeAdjBlocks,
			utils.BlockMinBuildTime,
			utils.BlockMinBuildTxs,
			utils.BlockTrailTime,
<<<<<<< HEAD
			utils.BootnodeCount,
=======
			utils.PublicRequestsCacheLocation,
			utils.MaxPublicRequests,
>>>>>>> da3cbaa9
		},
	},
	{
		Name: "ALIASED (deprecated)",
		Flags: []cli.Flag{
			utils.NoUSBFlag,
			utils.LegacyWhitelistFlag,
		},
	},
	{
		Name: "MISC",
		Flags: []cli.Flag{
			utils.SnapshotFlag,
			utils.BloomFilterSizeFlag,
			cli.HelpFlag,
		},
	},
}

func init() {
	// Override the default app help template
	cli.AppHelpTemplate = flags.AppHelpTemplate

	// Override the default app help printer, but only for the global app help
	originalHelpPrinter := cli.HelpPrinter
	cli.HelpPrinter = func(w io.Writer, tmpl string, data interface{}) {
		if tmpl == flags.AppHelpTemplate {
			// Iterate over all the flags and add any uncategorized ones
			categorized := make(map[string]struct{})
			for _, group := range AppHelpFlagGroups {
				for _, flag := range group.Flags {
					categorized[flag.String()] = struct{}{}
				}
			}
			deprecated := make(map[string]struct{})
			for _, flag := range utils.DeprecatedFlags {
				deprecated[flag.String()] = struct{}{}
			}
			// Only add uncategorized flags if they are not deprecated
			var uncategorized []cli.Flag
			for _, flag := range data.(*cli.App).Flags {
				if _, ok := categorized[flag.String()]; !ok {
					if _, ok := deprecated[flag.String()]; !ok {
						uncategorized = append(uncategorized, flag)
					}
				}
			}
			if len(uncategorized) > 0 {
				// Append all ungategorized options to the misc group
				miscs := len(AppHelpFlagGroups[len(AppHelpFlagGroups)-1].Flags)
				AppHelpFlagGroups[len(AppHelpFlagGroups)-1].Flags = append(AppHelpFlagGroups[len(AppHelpFlagGroups)-1].Flags, uncategorized...)

				// Make sure they are removed afterwards
				defer func() {
					AppHelpFlagGroups[len(AppHelpFlagGroups)-1].Flags = AppHelpFlagGroups[len(AppHelpFlagGroups)-1].Flags[:miscs]
				}()
			}
			// Render out custom usage screen
			originalHelpPrinter(w, tmpl, flags.HelpData{App: data, FlagGroups: AppHelpFlagGroups})
		} else if tmpl == flags.CommandHelpTemplate {
			// Iterate over all command specific flags and categorize them
			categorized := make(map[string][]cli.Flag)
			for _, flag := range data.(cli.Command).Flags {
				if _, ok := categorized[flag.String()]; !ok {
					categorized[flags.FlagCategory(flag, AppHelpFlagGroups)] = append(categorized[flags.FlagCategory(flag, AppHelpFlagGroups)], flag)
				}
			}

			// sort to get a stable ordering
			sorted := make([]flags.FlagGroup, 0, len(categorized))
			for cat, flgs := range categorized {
				sorted = append(sorted, flags.FlagGroup{Name: cat, Flags: flgs})
			}
			sort.Sort(flags.ByCategory(sorted))

			// add sorted array to data and render with default printer
			originalHelpPrinter(w, tmpl, map[string]interface{}{
				"cmd":              data,
				"categorizedFlags": sorted,
			})
		} else {
			originalHelpPrinter(w, tmpl, data)
		}
	}
}<|MERGE_RESOLUTION|>--- conflicted
+++ resolved
@@ -235,12 +235,9 @@
 			utils.BlockMinBuildTime,
 			utils.BlockMinBuildTxs,
 			utils.BlockTrailTime,
-<<<<<<< HEAD
-			utils.BootnodeCount,
-=======
 			utils.PublicRequestsCacheLocation,
 			utils.MaxPublicRequests,
->>>>>>> da3cbaa9
+      utils.BootnodeCount,
 		},
 	},
 	{
