// wemixcmd.go

package main

import (
	"bufio"
	"bytes"
	"context"
	"crypto/rand"
	"encoding/json"
	"errors"
	"fmt"
	"io"
	"math/big"
	"net/http"
	"os"
	"path/filepath"
	"strconv"
	"strings"

	"github.com/charlanxcc/logrot"
	"github.com/ethereum/go-ethereum/accounts/keystore"
	"github.com/ethereum/go-ethereum/cmd/utils"
	"github.com/ethereum/go-ethereum/common"
	"github.com/ethereum/go-ethereum/common/hexutil"
	"github.com/ethereum/go-ethereum/core/types"
	"github.com/ethereum/go-ethereum/crypto"
	"github.com/ethereum/go-ethereum/ethclient"
	"github.com/ethereum/go-ethereum/p2p/enode"
	gov "github.com/ethereum/go-ethereum/wemix/bind"
	"github.com/ethereum/go-ethereum/wemix/metclient"
	"golang.org/x/sys/unix"
	"gopkg.in/urfave/cli.v1"
)

// gwemix wemix new-account
var (
	wemixCommand = cli.Command{
		Name:      "wemix",
		Usage:     "Wemix helper commands",
		ArgsUsage: "",
		Category:  "WEMIX COMMANDS",
		Description: `

Wemix helper commands, create a new account, a new node id, a new genesis file, or a new admin contract file.`,
		Subcommands: []cli.Command{
			{
				Name:   "new-account",
				Usage:  "Create a new account",
				Action: utils.MigrateFlags(newAccount),
				Flags: []cli.Flag{
					utils.PasswordFileFlag,
					outFlag,
				},
				Description: `
    geth wemix new-account --out <file>

Creates a new account and saves it in the given file name.
To give password in command line, use "--password <(echo <password>)".
`,
			},
			{
				Name:   "new-nodekey",
				Usage:  "Create a new node key",
				Action: utils.MigrateFlags(newNodeKey),
				Flags: []cli.Flag{
					outFlag,
				},
				Description: `
    geth wemix new-nodekey --out <file>

Creates a new node key and saves it in the given file name.
`,
			},
			{
				Name:   "nodeid",
				Usage:  "Print node id from node key",
				Action: utils.MigrateFlags(nodeKey2Id),
				Description: `
    geth wemix new-nodekey <file>

Print node id from node key.
`,
			},
			{
				Name:      "genesis",
				Usage:     "Create a new genesis file",
				Action:    utils.MigrateFlags(genGenesis),
				ArgsUsage: "<file-name>",
				Flags: []cli.Flag{
					dataFileFlag,
					genesisTemplateFlag,
					outFlag,
				},
				Description: `
    geth wemix genesis [--data <file> --genesis <file> --out <file>]

Generate a new genesis file from a template.

Stdin is used when --data is missing, and stdout is used for --out.

Data consists of "<account> <tokens>" or "<node id>".`,
			},
			{
				Name:   "admin-contract",
				Usage:  "Create an admin contract",
				Action: utils.MigrateFlags(genAdminContract),
				Flags: []cli.Flag{
					dataFileFlag,
					adminTemplateFlag,
					outFlag,
				},
				Description: `
    geth wemix admin-contract [--data <file> --admin <file> --out <file>]

Generate a new admin contract file from a template.

Stdin is used when --data is missing, and stdout is used for --out.

Data consists of "<account> <balance> <tokens>" or "<node id>".
The first account becomes the coinbase of the genesis block, and the creator of the admin contract.
The first node becomes the boot miner who's allowed to generate blocks before admin contract gets created.`,
			},
			{
				Name:   "deploy-contract",
				Usage:  "Deploy a contract",
				Action: utils.MigrateFlags(deployContract),
				Flags: []cli.Flag{
					utils.PasswordFileFlag,
					urlFlag,
					gasFlag,
					gasPriceFlag,
				},
				Description: `
    geth wemix deploy-contract [--password value --url <url> --gas <gas> --gasprice <gas-price>] <account-file> <contract-name> <contract-file.[js|json]>

Deploy a contract from a contract file in .js or .json format.`,
			},
			{
				Name:   "download-genesis",
				Usage:  "Download genesis file a peer",
				Action: utils.MigrateFlags(downloadGenesis),
				Flags: []cli.Flag{
					urlFlag,
					outFlag,
				},
				Description: `
    geth wemix download-genesis [--url <url>] [--out <file-name>]

Download a genesis file from a peer to initialize.`,
			},
			{
				Name:   "deploy-governance",
				Usage:  "Deploy governance contracts",
				Action: utils.MigrateFlags(deployGovernanceContracts),
				Flags: []cli.Flag{
					utils.PasswordFileFlag,
					urlFlag,
					gasFlag,
					gasPriceFlag,
				},
				Description: `
    geth wemix deploy-governance [--password value] [--url <url>] [--gas <gas>] [--gasprice <gas-price>] <config.js> <account-file> <lockAmount>

Deploy governance contracts.
To give password in command line, use "--password <(echo <password>)".
`,
			},
		},
	}

	dataFileFlag = cli.StringFlag{
		Name:  "data",
		Usage: "data file",
	}
	genesisTemplateFlag = cli.StringFlag{
		Name:  "genesis",
		Usage: "genesis template file",
	}
	adminTemplateFlag = cli.StringFlag{
		Name:  "admin",
		Usage: "admin contract template file",
	}
	outFlag = cli.StringFlag{
		Name:  "out",
		Usage: "out file",
	}
	gasFlag = cli.Uint64Flag{
		Name:  "gas",
		Usage: "gas amount",
	}
	gasPriceFlag = cli.Int64Flag{
		Name:  "gasprice",
		Usage: "gas price",
	}
	urlFlag = cli.StringFlag{
		Name:  "url",
		Usage: "url of gwemix node",
	}
)

func newAccount(ctx *cli.Context) error {
	var err error

	w := os.Stdout
	if fn := ctx.String(outFlag.Name); fn != "" {
		w, err = os.OpenFile(fn, os.O_WRONLY|os.O_CREATE|os.O_TRUNC, 0600)
		if err != nil {
			utils.Fatalf("%v", err)
		}
	}

	password := utils.GetPassPhraseWithList("Please give a password. Do not forget this password.", true, 0, utils.MakePasswordList(ctx))

	key, err := keystore.NewKey(rand.Reader)
	if err != nil {
		return err
	}

	defer func() {
		b := key.PrivateKey.D.Bits()
		for i := range b {
			b[i] = 0
		}
	}()

	keyjson, err := keystore.EncryptKey(key, password, keystore.StandardScryptN, keystore.StandardScryptP)
	if err != nil {
		return err
	}

	_, err = w.Write(keyjson)
	return err
}

func newNodeKey(ctx *cli.Context) error {
	nodeKey, err := crypto.GenerateKey()
	if err != nil {
		return err
	}
	if err = crypto.SaveECDSA(ctx.String(outFlag.Name), nodeKey); err != nil {
		return err
	}
	return nil
}

func nodeKey2Id(ctx *cli.Context) error {
	if len(ctx.Args()) != 1 {
		utils.Fatalf("Nodekey file name is not given.")
	}
	nodeKey, err := crypto.LoadECDSA(ctx.Args()[0])
	if err != nil {
		return err
	}
	idv5 := fmt.Sprintf("%x", crypto.FromECDSAPub(&nodeKey.PublicKey)[1:])
	idv4 := enode.PubkeyToIDV4(&nodeKey.PublicKey)
	fmt.Printf("idv4: %v\nidv5: %v\n", idv4, idv5)
	// or
	//idv4 := enode.NewV4(&nodeKey.PublicKey, nil, 0, 0)
	//fmt.Printf("idv4: %v\idv5: %v\n", idv4.ID(), idv5)

	// to recover v4id from enode
	enodeUrl := fmt.Sprintf("enode://%v@127.0.0.1:8589", idv5)
	idv42, _ := enode.ParseV4(enodeUrl)
	_ = idv42

	return nil
}

type genesisConfig struct {
	ExtraData     string                 `json:"extraData"`
	StakingReward common.Address         `json:"staker"`
	Ecosystem     common.Address         `json:"ecosystem"`
	Maintenance   common.Address         `json:"maintenance"`
	FeeCollector  common.Address         `json:"feecollector"`
	Env           *genesisEnvConfig      `json:"env"`
	Members       []*genesisMemberConfig `json:"members"`
	Accounts      []*struct {
		Addr    common.Address `json:"addr"`
		Balance *big.Int       `json:"balance"`
	} `json:"accounts"`
}

func loadGenesisConfig(r io.Reader) (*genesisConfig, error) {
	var config genesisConfig
	if data, err := io.ReadAll(r); err != nil {
		return nil, err
	} else if err = json.Unmarshal(data, &config); err != nil {
		return nil, err
	}

	if len(config.Accounts) == 0 || len(config.Members) == 0 {
		return nil, fmt.Errorf("at least one account and node are required")
	}

	bootnodeExists := false
	for _, m := range config.Members {
<<<<<<< HEAD
		// to conforming form to avoid checksum error
		if !(len(m.Id) == 128 || len(m.Id) == 130) {
			return nil, fmt.Errorf("not a node id: %s", m.Id)
		}
		if len(m.Id) == 128 {
=======
		if !strings.HasPrefix(m.Id, "0x") {
>>>>>>> 71325e9d
			m.Id = "0x" + m.Id
		}
		if bytes, err := hexutil.Decode(m.Id); err != nil {
			return nil, fmt.Errorf("invalid node id: %s, error: %s", m.Id, err)
		} else if len(bytes) != 64 {
			return nil, fmt.Errorf("invalid node id: %s, error: size error", m.Id)
		}
		if m.Bootnode {
			bootnodeExists = true
		}
	}
	if !bootnodeExists {
<<<<<<< HEAD
		return nil, fmt.Errorf("no bootnode found")
=======
		return nil, errors.New("no bootnode found")
>>>>>>> 71325e9d
	}

	return &config, nil
}

type genesisEnvConfig struct {
	BlocksPer                *big.Int    `json:"blocksPer"`
	BallotDurationMin        *big.Int    `json:"ballotDurationMin"`
	BallotDurationMax        *big.Int    `json:"ballotDurationMax"`
	StakingMin               *big.Int    `json:"stakingMin"`
	StakingMax               *big.Int    `json:"stakingMax"`
	MaxIdleBlockInterval     *big.Int    `json:"MaxIdleBlockInterval"`
	BlockCreationTime        *big.Int    `json:"blockCreationTime"`
	BlockRewardAmount        *big.Int    `json:"blockRewardAmount"`
	MaxPriorityFeePerGas     *big.Int    `json:"maxPriorityFeePerGas"`
	RewardDistributionMethod [4]*big.Int `json:"rewardDistributionMethod"` // [BLOCK_PRODUCER, STAKING_REWARD, ECOSYSTEM, MAINTENANCE]
	MaxBaseFee               *big.Int    `json:"maxBaseFee"`
	BlockGasLimit            *big.Int    `json:"blockGasLimit"`
	BaseFeeMaxChangeRate     *big.Int    `json:"baseFeeMaxChangeRate"`
	GasTargetPercentage      *big.Int    `json:"gasTargetPercentage"`
}

func (cfg *genesisEnvConfig) ToInitData() gov.InitEnvStorage {
	defaultValue := gov.DefaultInitEnvStorage
	withDefault := func(v, d *big.Int) *big.Int {
		// '0' is no init
		if v == nil || v.Sign() < 0 {
			return d
		}
		return v
	}

	return gov.InitEnvStorage{
		BLOCKS_PER:                               withDefault(cfg.BlocksPer, defaultValue.BLOCKS_PER),
		BALLOT_DURATION_MIN:                      withDefault(cfg.BallotDurationMin, defaultValue.BALLOT_DURATION_MIN),
		BALLOT_DURATION_MAX:                      withDefault(cfg.BallotDurationMax, defaultValue.BALLOT_DURATION_MAX),
		STAKING_MIN:                              withDefault(cfg.StakingMin, defaultValue.STAKING_MIN),
		STAKING_MAX:                              withDefault(cfg.StakingMax, defaultValue.STAKING_MAX),
		MAX_IDLE_BLOCK_INTERVAL:                  withDefault(cfg.MaxIdleBlockInterval, defaultValue.MAX_IDLE_BLOCK_INTERVAL),
		BLOCK_CREATION_TIME:                      withDefault(cfg.BlockCreationTime, defaultValue.BLOCK_CREATION_TIME),
		BLOCK_REWARD_AMOUNT:                      withDefault(cfg.BlockRewardAmount, defaultValue.BLOCK_REWARD_AMOUNT),
		MAX_PRIORITY_FEE_PER_GAS:                 withDefault(cfg.MaxPriorityFeePerGas, defaultValue.MAX_PRIORITY_FEE_PER_GAS),
		BLOCK_REWARD_DISTRIBUTION_BLOCK_PRODUCER: withDefault(cfg.RewardDistributionMethod[0], defaultValue.BLOCK_REWARD_DISTRIBUTION_BLOCK_PRODUCER),
		BLOCK_REWARD_DISTRIBUTION_STAKING_REWARD: withDefault(cfg.RewardDistributionMethod[1], defaultValue.BLOCK_REWARD_DISTRIBUTION_STAKING_REWARD),
		BLOCK_REWARD_DISTRIBUTION_ECOSYSTEM:      withDefault(cfg.RewardDistributionMethod[2], defaultValue.BLOCK_REWARD_DISTRIBUTION_ECOSYSTEM),
		BLOCK_REWARD_DISTRIBUTION_MAINTENANCE:    withDefault(cfg.RewardDistributionMethod[3], defaultValue.BLOCK_REWARD_DISTRIBUTION_MAINTENANCE),
		MAX_BASE_FEE:                             withDefault(cfg.MaxBaseFee, defaultValue.MAX_BASE_FEE),
		BLOCK_GASLIMIT:                           withDefault(cfg.BlockGasLimit, defaultValue.BLOCK_GASLIMIT),
		BASE_FEE_MAX_CHANGE_RATE:                 withDefault(cfg.BaseFeeMaxChangeRate, defaultValue.BASE_FEE_MAX_CHANGE_RATE),
		GAS_TARGET_PERCENTAGE:                    withDefault(cfg.GasTargetPercentage, defaultValue.GAS_TARGET_PERCENTAGE),
	}
}

type genesisMemberConfig struct {
	Addr     common.Address `json:"addr"`
	Staker   common.Address `json:"staker"`
	Voter    common.Address `json:"voter"`
	Reward   common.Address `json:"reward"`
	Stake    *big.Int       `json:"stake"`
	Name     string         `json:"name"`
	Id       string         `json:"id"`
	Ip       string         `json:"ip"`
	Port     int            `json:"port"`
	Bootnode bool           `json:"bootnode"`
}

func (cfg *genesisMemberConfig) ToInitData() gov.InitMember {
	var (
		zeroAddress = common.Address{}

		staker, voter, reward common.Address = cfg.Staker, cfg.Voter, cfg.Reward
	)

	if addr := cfg.Addr; addr != zeroAddress {
		if staker == zeroAddress {
			staker = addr
		}
		if voter == zeroAddress {
			voter = addr
		}
		if reward == zeroAddress {
			reward = addr
		}
	}

	return gov.InitMember{
		Staker:  staker,
		Voter:   voter,
		Reward:  reward,
		Name:    cfg.Name,
		Enode:   cfg.Id,
		Ip:      cfg.Ip,
		Port:    cfg.Port,
		Deposit: cfg.Stake,
	}
}

func genGenesis(ctx *cli.Context) error {
	var err error

	var genesis map[string]interface{}
	if fn := ctx.String(genesisTemplateFlag.Name); fn == "" {
		utils.Fatalf("Genesis template is not specified.")
	} else if data, err := os.ReadFile(fn); err != nil {
		return err
	} else if err = json.Unmarshal(data, &genesis); err != nil {
		return err
	}

	r := os.Stdin
	if fn := ctx.String(dataFileFlag.Name); fn != "" {
		r, err = os.Open(fn)
		if err != nil {
			return err
		}
	}

	config, err := loadGenesisConfig(r)
	if err != nil {
		return err
	}

	w := os.Stdout
	if fn := ctx.String(outFlag.Name); fn != "" {
		w, err = os.OpenFile(fn, os.O_WRONLY|os.O_CREATE|os.O_TRUNC, 0600)
		if err != nil {
			return err
		}
	}

	bootacct, bootnode, zeroAddress := "", "", common.Address{}
	for _, i := range config.Members {
		if i.Bootnode {
			bootnode = i.Id
			if i.Addr != zeroAddress {
				bootacct = i.Addr.Hex()
			} else if i.Staker != zeroAddress {
				bootacct = i.Staker.Hex()
			}
			break
		}
	}

	genesis["coinbase"] = bootacct
	genesis["extraData"] = hexutil.Encode([]byte(fmt.Sprintf("%s\n%s", config.ExtraData, bootnode)))

	alloc := map[string]map[string]string{}
	for _, m := range config.Accounts {
		alloc[m.Addr.Hex()] = map[string]string{
			"balance": hexutil.EncodeBig(m.Balance),
		}
	}
	genesis["alloc"] = alloc

	x, err := json.MarshalIndent(genesis, "", "  ")
	if err != nil {
		return err
	}
	w.Write(x)
	return nil
}

func genAdminContract(ctx *cli.Context) error {
	var err error

	var f io.Reader
	if fn := ctx.String(adminTemplateFlag.Name); fn == "" {
		utils.Fatalf("Admin contract template is not specified.")
	} else {
		f, err = os.Open(fn)
		if err != nil {
			utils.Fatalf("%v", err)
		}
	}

	r := os.Stdin
	if fn := ctx.String(dataFileFlag.Name); fn != "" {
		r, err = os.Open(fn)
		if err != nil {
			utils.Fatalf("%v", err)
		}
	}

	config, err := loadGenesisConfig(r)
	if err != nil {
		return err
	}

	w := os.Stdout
	if fn := ctx.String(outFlag.Name); fn != "" {
		w, err = os.OpenFile(fn, os.O_WRONLY|os.O_CREATE|os.O_TRUNC, 0600)
		if err != nil {
			utils.Fatalf("%v", err)
		}
	}

	stakes := big.NewInt(0)
	for _, m := range config.Members {
		stakes.Add(stakes, m.Stake)
	}

	scanner := bufio.NewScanner(f)
	for scanner.Scan() {
		l := scanner.Text()
		if !strings.Contains(l, "// To Be Substituted") {
			_, err = fmt.Fprintln(w, l)
			if err != nil {
				return err
			}
			continue
		}

		ll := strings.TrimSpace(l)
		if strings.Index(ll, "tokens") == 0 {
			_, err = fmt.Fprintf(w, "        tokens = %d;\n", stakes)
		} else if strings.Index(ll, "address[") == 0 {
			var b bytes.Buffer
			b.WriteString(fmt.Sprintf("        address[%d] memory _members = [ ", len(config.Members)))
			first := true
			for _, m := range config.Members {
				if first {
					first = false
				} else {
					b.WriteString(", ")
				}
				b.WriteString(fmt.Sprintf("address(%s)", m.Addr))
			}
			b.Write([]byte(" ];\n"))
			_, err = b.WriteTo(w)
		} else if strings.Index(ll, "int[") == 0 {
			var b bytes.Buffer
			b.WriteString(fmt.Sprintf("        int[%d] memory _stakes = [ ", len(config.Members)))
			first := true
			for _, m := range config.Members {
				if first {
					first = false
				} else {
					b.WriteString(", ")
				}
				b.WriteString(fmt.Sprintf("int(%d)", m.Stake))
			}
			b.Write([]byte(" ];\n"))
			_, err = b.WriteTo(w)
		} else if strings.Index(ll, "Node[") == 0 {
			var b bytes.Buffer
			b.WriteString(fmt.Sprintf("        Node[%d] memory _nodes = [ ", len(config.Members)))
			first := true
			for _, n := range config.Members {
				if first {
					first = false
				} else {
					b.WriteString(", ")
				}
				b.WriteString(fmt.Sprintf(`Node(true, "%s", "%s", "%s", %d, 0, 0, "", "")`, n.Name, n.Id[2:], n.Ip, n.Port))
			}
			b.Write([]byte(" ];\n"))
			_, err = b.WriteTo(w)
		} else {
			_, err = fmt.Fprintln(w, l)
		}

		if err != nil {
			return err
		}
	}

	return nil
}

func deployContract(ctx *cli.Context) error {
	var err error

	passwd := ctx.String(utils.PasswordFileFlag.Name)
	url := ctx.String(urlFlag.Name)
	gas := ctx.Uint64(gasFlag.Name)
	gasPrice := ctx.Int64(gasPriceFlag.Name)

	if len(url) == 0 || len(ctx.Args()) != 3 {
		return fmt.Errorf("invalid arguments")
	}

	accountFile, contractName, contractFile := ctx.Args()[0], ctx.Args()[1], ctx.Args()[2]

	var acct *keystore.Key
	acct, err = metclient.LoadAccount(passwd, accountFile)
	if err != nil {
		return err
	}

	var contractData *metclient.ContractData
	contractData, err = metclient.LoadContract(contractFile, contractName)
	if err != nil {
		return err
	}

	ctxx, cancel := context.WithCancel(context.Background())
	defer cancel()

	var cli *ethclient.Client
	cli, err = ethclient.Dial(url)
	if err != nil {
		return err
	}

	var hash common.Hash
	hash, err = metclient.Deploy(ctxx, cli, acct, contractData, nil, int(gas), int(gasPrice))
	if err != nil {
		return err
	}

	var receipt *types.Receipt
	receipt, err = metclient.GetContractReceipt(ctxx, cli, hash, 500, 60)
	if err != nil {
		return err
	} else {
		if receipt.Status == 1 {
			fmt.Printf("Contract mined! ")
		} else {
			fmt.Printf("Contract failed with %d! ", receipt.Status)
		}
		fmt.Printf("address: %s transactionHash: %s\n",
			receipt.ContractAddress.String(), hash.String())
	}

	return nil
}

type genesisReturn struct {
	Result string `json:"result"`
}

func downloadGenesis(ctx *cli.Context) error {
	url := ctx.String(urlFlag.Name)
	if url == "" {
		return fmt.Errorf("URL is not given")
	}

	req := `{"id":1, "jsonrpc":"2.0", "method":"eth_genesis", "params":[]}`
	rsp, err := http.Post(url, "application/json", bytes.NewBuffer([]byte(req)))
	if err != nil {
		return err
	}

	buf := make([]byte, 1024*1024)
	n, err := rsp.Body.Read(buf)
	if err != nil && err != io.EOF {
		return err
	}

	var genesis genesisReturn
	if err := json.Unmarshal(buf[:n], &genesis); err != nil {
		return err
	}

	w := os.Stdout
	if fn := ctx.String(outFlag.Name); fn != "" {
		w, err = os.OpenFile(fn, os.O_WRONLY|os.O_CREATE|os.O_TRUNC, 0600)
		if err != nil {
			utils.Fatalf("%v", err)
		}
		defer w.Close()
	}

	w.Write([]byte(genesis.Result))
	return nil
}

// borrowed from https://github.com/charlanxcc/logrot
func parseSize(size string) (int, error) {
	m := 1
	size = strings.TrimSpace(size)
	switch size[len(size)-1:] {
	case "k":
		fallthrough
	case "K":
		m = 1024
		size = strings.TrimSpace(size[:len(size)-1])
	case "m":
		fallthrough
	case "M":
		m = 1024 * 1024
		size = strings.TrimSpace(size[:len(size)-1])
	case "g":
		fallthrough
	case "G":
		m = 1024 * 1024 * 1024
		size = strings.TrimSpace(size[:len(size)-1])
	}

	i, err := strconv.Atoi(size)
	if err != nil {
		return 0, err
	} else {
		return i * m, nil
	}
}

// logrot frontend
func logrota(ctx *cli.Context) error {
	if !ctx.GlobalIsSet(utils.LogFlag.Name) {
		return nil
	}
	logflag := ctx.GlobalString(utils.LogFlag.Name)
	if logflag == "" {
		return nil
	}

	var err error
	logSize := 10 * 1024 * 1024
	logCount := 5
	logOpts := strings.Split(logflag, ",")
	logFile := ""
	if len(logOpts) == 0 {
		return errors.New("no log file name")
	}
	if len(logOpts) >= 1 {
		logFile = strings.TrimSpace(logOpts[0])
	}
	if len(logOpts) >= 2 {
		if logSize, err = parseSize(logOpts[1]); err != nil {
			return err
		}
		logCount = 1
	}
	if len(logOpts) >= 3 {
		if logCount, err = parseSize(logOpts[2]); err != nil {
			return err
		}
	}

	if dir := filepath.Dir(logFile); dir != "" && dir != "." {
		os.MkdirAll(filepath.Dir(logFile), 0700)
	}

	r, w, err := os.Pipe()
	if err != nil {
		return err
	}
	unix.Close(unix.Stdout)
	unix.Close(unix.Stdout)
	unix.Dup2(int(w.Fd()), unix.Stdout)
	unix.Dup2(int(w.Fd()), unix.Stderr)

	go logrot.LogRotate(r, logFile, logSize, logCount)

	return nil
}

// EOF<|MERGE_RESOLUTION|>--- conflicted
+++ resolved
@@ -295,15 +295,7 @@
 
 	bootnodeExists := false
 	for _, m := range config.Members {
-<<<<<<< HEAD
-		// to conforming form to avoid checksum error
-		if !(len(m.Id) == 128 || len(m.Id) == 130) {
-			return nil, fmt.Errorf("not a node id: %s", m.Id)
-		}
-		if len(m.Id) == 128 {
-=======
 		if !strings.HasPrefix(m.Id, "0x") {
->>>>>>> 71325e9d
 			m.Id = "0x" + m.Id
 		}
 		if bytes, err := hexutil.Decode(m.Id); err != nil {
@@ -316,11 +308,7 @@
 		}
 	}
 	if !bootnodeExists {
-<<<<<<< HEAD
-		return nil, fmt.Errorf("no bootnode found")
-=======
 		return nil, errors.New("no bootnode found")
->>>>>>> 71325e9d
 	}
 
 	return &config, nil
