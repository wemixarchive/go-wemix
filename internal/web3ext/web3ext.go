--- conflicted
+++ resolved
@@ -520,7 +520,11 @@
 			inputFormatter:[null, null],
 		}),
 		new web3._extend.Method({
-<<<<<<< HEAD
+			name: 'freezeClient',
+			call: 'debug_freezeClient',
+			params: 1,
+		}),
+		new web3._extend.Method({
 			name: 'dbStats',
 			call: 'debug_dbStats',
 			params: 2,
@@ -528,10 +532,6 @@
 		new web3._extend.Method({
 			name: 'verifyBlockRewards',
 			call: 'debug_verifyBlockRewards',
-=======
-			name: 'freezeClient',
-			call: 'debug_freezeClient',
->>>>>>> 58cf5686
 			params: 1,
 		}),
 	],
@@ -896,8 +896,6 @@
 			call: 'les_getCheckpoint',
 			params: 1
 		}),
-<<<<<<< HEAD
-=======
 		new web3._extend.Method({
 			name: 'clientInfo',
 			call: 'les_clientInfo',
@@ -923,7 +921,6 @@
 			call: 'les_addBalance',
 			params: 3
 		}),
->>>>>>> 58cf5686
 	],
 	properties:
 	[
@@ -935,13 +932,10 @@
 			name: 'checkpointContractAddress',
 			getter: 'les_getCheckpointContractAddress'
 		}),
-<<<<<<< HEAD
-=======
 		new web3._extend.Property({
 			name: 'serverInfo',
 			getter: 'les_serverInfo'
 		}),
->>>>>>> 58cf5686
 	]
 });
 `