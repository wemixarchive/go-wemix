// Copyright 2014 The go-ethereum Authors
// This file is part of the go-ethereum library.
//
// The go-ethereum library is free software: you can redistribute it and/or modify
// it under the terms of the GNU Lesser General Public License as published by
// the Free Software Foundation, either version 3 of the License, or
// (at your option) any later version.
//
// The go-ethereum library is distributed in the hope that it will be useful,
// but WITHOUT ANY WARRANTY; without even the implied warranty of
// MERCHANTABILITY or FITNESS FOR A PARTICULAR PURPOSE. See the
// GNU Lesser General Public License for more details.
//
// You should have received a copy of the GNU Lesser General Public License
// along with the go-ethereum library. If not, see <http://www.gnu.org/licenses/>.

// +build !js

package ethdb

import (
	"fmt"
	"strconv"
	"strings"
	"sync"
	"sync/atomic"
	"time"

	"github.com/ethereum/go-ethereum/log"
	"github.com/ethereum/go-ethereum/metrics"
	"github.com/ethereum/go-ethereum/params"
	"github.com/syndtr/goleveldb/leveldb"
	"github.com/syndtr/goleveldb/leveldb/errors"
	"github.com/syndtr/goleveldb/leveldb/filter"
	"github.com/syndtr/goleveldb/leveldb/iterator"
	"github.com/syndtr/goleveldb/leveldb/opt"
	"github.com/syndtr/goleveldb/leveldb/util"
)

const (
	writePauseWarningThrottler = 1 * time.Minute
)

var OpenFileLimit = 64

// Metadium: db stats
// (reads, read bytes, writes, written bytes, lookups, deletes)
var (
	_stats_enabled = false
	_r_count, _r_bytes, _w_count, _w_bytes, _l_count, _d_count uint64
)

type LDBDatabase struct {
	fn string      // filename for reporting
	db *leveldb.DB // LevelDB instance

	compTimeMeter    metrics.Meter // Meter for measuring the total time spent in database compaction
	compReadMeter    metrics.Meter // Meter for measuring the data read during compaction
	compWriteMeter   metrics.Meter // Meter for measuring the data written during compaction
	writeDelayNMeter metrics.Meter // Meter for measuring the write delay number due to database compaction
	writeDelayMeter  metrics.Meter // Meter for measuring the write delay duration due to database compaction
	diskReadMeter    metrics.Meter // Meter for measuring the effective amount of data read
	diskWriteMeter   metrics.Meter // Meter for measuring the effective amount of data written

	quitLock sync.Mutex      // Mutex protecting the quit channel access
	quitChan chan chan error // Quit channel to stop the metrics collection before closing the database

	log log.Logger // Contextual logger tracking the database path
}

// TODO: returns either leveldb or rocksdb based on configuration
func NewDatabase(file string, cache int, handles int) (Database, error) {
	if params.UseRocksDb != 0 {
		return NewRDBDatabase(file, cache, handles)
	} else {
		return NewLDBDatabase(file, cache, handles)
	}
}

// NewLDBDatabase returns a LevelDB wrapped object.
func NewLDBDatabase(file string, cache int, handles int) (*LDBDatabase, error) {
	logger := log.New("database", file)

	// Ensure we have some minimal caching and file guarantees
	if cache < 16 {
		cache = 16
	}
	if handles < 16 {
		handles = 16
	}
	logger.Info("Allocated cache and file handles", "cache", cache, "handles", handles)

	// Open the db and recover any potential corruptions
	db, err := leveldb.OpenFile(file, &opt.Options{
		OpenFilesCacheCapacity: handles,
		BlockCacheCapacity:     cache / 2 * opt.MiB,
		WriteBuffer:            cache / 4 * opt.MiB, // Two of these are used internally
		Filter:                 filter.NewBloomFilter(10),
	})
	if _, corrupted := err.(*errors.ErrCorrupted); corrupted {
		db, err = leveldb.RecoverFile(file, nil)
	}
	// (Re)check for errors and abort if opening of the db failed
	if err != nil {
		return nil, err
	}
	return &LDBDatabase{
		fn:  file,
		db:  db,
		log: logger,
	}, nil
}

// Path returns the path to the database directory.
func (db *LDBDatabase) Path() string {
	return db.fn
}

// Put puts the given key / value to the queue
func (db *LDBDatabase) Put(key []byte, value []byte) error {
	if _stats_enabled {
		atomic.AddUint64(&_w_count, 1)
		atomic.AddUint64(&_w_bytes, uint64(len(key) + len(value)))
	}
	return db.db.Put(key, value, nil)
}

func (db *LDBDatabase) Has(key []byte) (bool, error) {
	if _stats_enabled {
		atomic.AddUint64(&_l_count, 1)
	}
	return db.db.Has(key, nil)
}

// Get returns the given key if it's present.
func (db *LDBDatabase) Get(key []byte) ([]byte, error) {
	dat, err := db.db.Get(key, nil)
	if _stats_enabled {
		atomic.AddUint64(&_r_count, 1)
		atomic.AddUint64(&_r_bytes, uint64(len(key) + len(dat)))
	}
	if err != nil {
		return nil, err
	}
	return dat, nil
}

// Delete deletes the key from the queue and database
func (db *LDBDatabase) Delete(key []byte) error {
	if _stats_enabled {
		atomic.AddUint64(&_d_count, 1)
	}
	return db.db.Delete(key, nil)
}

func (db *LDBDatabase) NewIterator() iterator.Iterator {
	return db.db.NewIterator(nil, nil)
}

// NewIteratorWithPrefix returns a iterator to iterate over subset of database content with a particular prefix.
func (db *LDBDatabase) NewIteratorWithPrefix(prefix []byte) iterator.Iterator {
	return db.db.NewIterator(util.BytesPrefix(prefix), nil)
}

func (db *LDBDatabase) Close() {
	// Stop the metrics collection to avoid internal database races
	db.quitLock.Lock()
	defer db.quitLock.Unlock()

	if db.quitChan != nil {
		errc := make(chan error)
		db.quitChan <- errc
		if err := <-errc; err != nil {
			db.log.Error("Metrics collection failed", "err", err)
		}
		db.quitChan = nil
	}
	err := db.db.Close()
	if err == nil {
		db.log.Info("Database closed")
	} else {
		db.log.Error("Failed to close database", "err", err)
	}
}

func (db *LDBDatabase) LDB() *leveldb.DB {
	return db.db
}

// Meter configures the database metrics collectors and
func (db *LDBDatabase) Meter(prefix string) {
	// Initialize all the metrics collector at the requested prefix
	db.compTimeMeter = metrics.NewRegisteredMeter(prefix+"compact/time", nil)
	db.compReadMeter = metrics.NewRegisteredMeter(prefix+"compact/input", nil)
	db.compWriteMeter = metrics.NewRegisteredMeter(prefix+"compact/output", nil)
	db.diskReadMeter = metrics.NewRegisteredMeter(prefix+"disk/read", nil)
	db.diskWriteMeter = metrics.NewRegisteredMeter(prefix+"disk/write", nil)
	db.writeDelayMeter = metrics.NewRegisteredMeter(prefix+"compact/writedelay/duration", nil)
	db.writeDelayNMeter = metrics.NewRegisteredMeter(prefix+"compact/writedelay/counter", nil)

	// Create a quit channel for the periodic collector and run it
	db.quitLock.Lock()
	db.quitChan = make(chan chan error)
	db.quitLock.Unlock()

	go db.meter(3 * time.Second)
}

// meter periodically retrieves internal leveldb counters and reports them to
// the metrics subsystem.
//
// This is how a stats table look like (currently):
//   Compactions
//    Level |   Tables   |    Size(MB)   |    Time(sec)  |    Read(MB)   |   Write(MB)
//   -------+------------+---------------+---------------+---------------+---------------
//      0   |          0 |       0.00000 |       1.27969 |       0.00000 |      12.31098
//      1   |         85 |     109.27913 |      28.09293 |     213.92493 |     214.26294
//      2   |        523 |    1000.37159 |       7.26059 |      66.86342 |      66.77884
//      3   |        570 |    1113.18458 |       0.00000 |       0.00000 |       0.00000
//
// This is how the write delay look like (currently):
// DelayN:5 Delay:406.604657ms Paused: false
//
// This is how the iostats look like (currently):
// Read(MB):3895.04860 Write(MB):3654.64712
func (db *LDBDatabase) meter(refresh time.Duration) {
	// Create the counters to store current and previous compaction values
	compactions := make([][]float64, 2)
	for i := 0; i < 2; i++ {
		compactions[i] = make([]float64, 3)
	}
	// Create storage for iostats.
	var iostats [2]float64

	// Create storage and warning log tracer for write delay.
	var (
		delaystats      [2]int64
		lastWritePaused time.Time
	)

	var (
		errc chan error
		merr error
	)

	// Iterate ad infinitum and collect the stats
	for i := 1; errc == nil && merr == nil; i++ {
		// Retrieve the database stats
		stats, err := db.db.GetProperty("leveldb.stats")
		if err != nil {
			db.log.Error("Failed to read database stats", "err", err)
			merr = err
			continue
		}
		// Find the compaction table, skip the header
		lines := strings.Split(stats, "\n")
		for len(lines) > 0 && strings.TrimSpace(lines[0]) != "Compactions" {
			lines = lines[1:]
		}
		if len(lines) <= 3 {
			db.log.Error("Compaction table not found")
			merr = errors.New("compaction table not found")
			continue
		}
		lines = lines[3:]

		// Iterate over all the table rows, and accumulate the entries
		for j := 0; j < len(compactions[i%2]); j++ {
			compactions[i%2][j] = 0
		}
		for _, line := range lines {
			parts := strings.Split(line, "|")
			if len(parts) != 6 {
				break
			}
			for idx, counter := range parts[3:] {
				value, err := strconv.ParseFloat(strings.TrimSpace(counter), 64)
				if err != nil {
					db.log.Error("Compaction entry parsing failed", "err", err)
					merr = err
					continue
				}
				compactions[i%2][idx] += value
			}
		}
		// Update all the requested meters
		if db.compTimeMeter != nil {
			db.compTimeMeter.Mark(int64((compactions[i%2][0] - compactions[(i-1)%2][0]) * 1000 * 1000 * 1000))
		}
		if db.compReadMeter != nil {
			db.compReadMeter.Mark(int64((compactions[i%2][1] - compactions[(i-1)%2][1]) * 1024 * 1024))
		}
		if db.compWriteMeter != nil {
			db.compWriteMeter.Mark(int64((compactions[i%2][2] - compactions[(i-1)%2][2]) * 1024 * 1024))
		}

		// Retrieve the write delay statistic
		writedelay, err := db.db.GetProperty("leveldb.writedelay")
		if err != nil {
			db.log.Error("Failed to read database write delay statistic", "err", err)
			merr = err
			continue
		}
		var (
			delayN        int64
			delayDuration string
			duration      time.Duration
			paused        bool
		)
		if n, err := fmt.Sscanf(writedelay, "DelayN:%d Delay:%s Paused:%t", &delayN, &delayDuration, &paused); n != 3 || err != nil {
			db.log.Error("Write delay statistic not found")
			merr = err
			continue
		}
		duration, err = time.ParseDuration(delayDuration)
		if err != nil {
			db.log.Error("Failed to parse delay duration", "err", err)
			merr = err
			continue
		}
		if db.writeDelayNMeter != nil {
			db.writeDelayNMeter.Mark(delayN - delaystats[0])
		}
		if db.writeDelayMeter != nil {
			db.writeDelayMeter.Mark(duration.Nanoseconds() - delaystats[1])
		}
		// If a warning that db is performing compaction has been displayed, any subsequent
		// warnings will be withheld for one minute not to overwhelm the user.
		if paused && delayN-delaystats[0] == 0 && duration.Nanoseconds()-delaystats[1] == 0 &&
			time.Now().After(lastWritePaused.Add(writePauseWarningThrottler)) {
			db.log.Warn("Database compacting, degraded performance")
			lastWritePaused = time.Now()
		}
		delaystats[0], delaystats[1] = delayN, duration.Nanoseconds()

		// Retrieve the database iostats.
		ioStats, err := db.db.GetProperty("leveldb.iostats")
		if err != nil {
			db.log.Error("Failed to read database iostats", "err", err)
			merr = err
			continue
		}
		var nRead, nWrite float64
		parts := strings.Split(ioStats, " ")
		if len(parts) < 2 {
			db.log.Error("Bad syntax of ioStats", "ioStats", ioStats)
			merr = fmt.Errorf("bad syntax of ioStats %s", ioStats)
			continue
		}
		if n, err := fmt.Sscanf(parts[0], "Read(MB):%f", &nRead); n != 1 || err != nil {
			db.log.Error("Bad syntax of read entry", "entry", parts[0])
			merr = err
			continue
		}
		if n, err := fmt.Sscanf(parts[1], "Write(MB):%f", &nWrite); n != 1 || err != nil {
			db.log.Error("Bad syntax of write entry", "entry", parts[1])
			merr = err
			continue
		}
		if db.diskReadMeter != nil {
			db.diskReadMeter.Mark(int64((nRead - iostats[0]) * 1024 * 1024))
		}
		if db.diskWriteMeter != nil {
			db.diskWriteMeter.Mark(int64((nWrite - iostats[1]) * 1024 * 1024))
		}
		iostats[0], iostats[1] = nRead, nWrite

		// Sleep a bit, then repeat the stats collection
		select {
		case errc = <-db.quitChan:
			// Quit requesting, stop hammering the database
		case <-time.After(refresh):
			// Timeout, gather a new set of stats
		}
	}

	if errc == nil {
		errc = <-db.quitChan
	}
	errc <- merr
}

func (db *LDBDatabase) NewBatch() Batch {
	return &ldbBatch{db: db.db, b: new(leveldb.Batch)}
}

type ldbBatch struct {
	db   *leveldb.DB
	b    *leveldb.Batch
	size int
}

func (b *ldbBatch) Put(key, value []byte) error {
	if _stats_enabled {
		atomic.AddUint64(&_w_count, 1)
		atomic.AddUint64(&_w_bytes, uint64(len(key) + len(value)))
	}
	b.b.Put(key, value)
	b.size += len(value)
	return nil
}

func (b *ldbBatch) Delete(key []byte) error {
	if _stats_enabled {
		atomic.AddUint64(&_d_count, 1)
	}
	b.b.Delete(key)
	b.size += 1
	return nil
}

func (b *ldbBatch) Write() error {
	return b.db.Write(b.b, nil)
}

func (b *ldbBatch) ValueSize() int {
	return b.size
}

func (b *ldbBatch) Reset() {
	b.b.Reset()
	b.size = 0
<<<<<<< HEAD
}

type table struct {
	db     Database
	prefix string
}

// NewTable returns a Database object that prefixes all keys with a given
// string.
func NewTable(db Database, prefix string) Database {
	return &table{
		db:     db,
		prefix: prefix,
	}
}

func (dt *table) Put(key []byte, value []byte) error {
	if _stats_enabled {
		atomic.AddUint64(&_w_count, 1)
		atomic.AddUint64(&_w_bytes, uint64(len(key) + len(value)))
	}
	return dt.db.Put(append([]byte(dt.prefix), key...), value)
}

func (dt *table) Has(key []byte) (bool, error) {
	if _stats_enabled {
		atomic.AddUint64(&_l_count, 1)
	}
	return dt.db.Has(append([]byte(dt.prefix), key...))
}

func (dt *table) Get(key []byte) ([]byte, error) {
	dat, err := dt.db.Get(append([]byte(dt.prefix), key...))
	if _stats_enabled {
		atomic.AddUint64(&_r_count, 1)
		atomic.AddUint64(&_r_bytes, uint64(len(key) + len(dat)))
	}
	return dat, err
}

func (dt *table) Delete(key []byte) error {
	if _stats_enabled {
		atomic.AddUint64(&_d_count, 1)
	}
	return dt.db.Delete(append([]byte(dt.prefix), key...))
}

func (dt *table) Close() {
	// Do nothing; don't close the underlying DB.
}

type tableBatch struct {
	batch  Batch
	prefix string
}

// NewTableBatch returns a Batch object which prefixes all keys with a given string.
func NewTableBatch(db Database, prefix string) Batch {
	return &tableBatch{db.NewBatch(), prefix}
}

func (dt *table) NewBatch() Batch {
	return &tableBatch{dt.db.NewBatch(), dt.prefix}
}

func (tb *tableBatch) Put(key, value []byte) error {
	if _stats_enabled {
		atomic.AddUint64(&_w_count, 1)
		atomic.AddUint64(&_w_bytes, uint64(len(key) + len(value)))
	}
	return tb.batch.Put(append([]byte(tb.prefix), key...), value)
}

func (tb *tableBatch) Delete(key []byte) error {
	if _stats_enabled {
		atomic.AddUint64(&_d_count, 1)
	}
	return tb.batch.Delete(append([]byte(tb.prefix), key...))
}

func (tb *tableBatch) Write() error {
	return tb.batch.Write()
}

func (tb *tableBatch) ValueSize() int {
	return tb.batch.ValueSize()
}

func (tb *tableBatch) Reset() {
	tb.batch.Reset()
}

func EnableStats(b bool) {
	_stats_enabled = b
}

func Stats(device string) (disk_r_count, disk_r_bytes, disk_w_couhnt, disk_w_bytes, r_count, r_bytes, w_count, w_bytes, l_count, d_count uint64) {
	var diskStats metrics.DiskStats
	metrics.ReadProcDiskStats(device, &diskStats)
	return uint64(diskStats.ReadCount), uint64(diskStats.ReadBytes), uint64(diskStats.WriteCount), uint64(diskStats.WriteBytes), _r_count, _r_bytes, _w_count, _w_bytes, _l_count, _d_count
=======
>>>>>>> c9427004
}<|MERGE_RESOLUTION|>--- conflicted
+++ resolved
@@ -420,97 +420,6 @@
 func (b *ldbBatch) Reset() {
 	b.b.Reset()
 	b.size = 0
-<<<<<<< HEAD
-}
-
-type table struct {
-	db     Database
-	prefix string
-}
-
-// NewTable returns a Database object that prefixes all keys with a given
-// string.
-func NewTable(db Database, prefix string) Database {
-	return &table{
-		db:     db,
-		prefix: prefix,
-	}
-}
-
-func (dt *table) Put(key []byte, value []byte) error {
-	if _stats_enabled {
-		atomic.AddUint64(&_w_count, 1)
-		atomic.AddUint64(&_w_bytes, uint64(len(key) + len(value)))
-	}
-	return dt.db.Put(append([]byte(dt.prefix), key...), value)
-}
-
-func (dt *table) Has(key []byte) (bool, error) {
-	if _stats_enabled {
-		atomic.AddUint64(&_l_count, 1)
-	}
-	return dt.db.Has(append([]byte(dt.prefix), key...))
-}
-
-func (dt *table) Get(key []byte) ([]byte, error) {
-	dat, err := dt.db.Get(append([]byte(dt.prefix), key...))
-	if _stats_enabled {
-		atomic.AddUint64(&_r_count, 1)
-		atomic.AddUint64(&_r_bytes, uint64(len(key) + len(dat)))
-	}
-	return dat, err
-}
-
-func (dt *table) Delete(key []byte) error {
-	if _stats_enabled {
-		atomic.AddUint64(&_d_count, 1)
-	}
-	return dt.db.Delete(append([]byte(dt.prefix), key...))
-}
-
-func (dt *table) Close() {
-	// Do nothing; don't close the underlying DB.
-}
-
-type tableBatch struct {
-	batch  Batch
-	prefix string
-}
-
-// NewTableBatch returns a Batch object which prefixes all keys with a given string.
-func NewTableBatch(db Database, prefix string) Batch {
-	return &tableBatch{db.NewBatch(), prefix}
-}
-
-func (dt *table) NewBatch() Batch {
-	return &tableBatch{dt.db.NewBatch(), dt.prefix}
-}
-
-func (tb *tableBatch) Put(key, value []byte) error {
-	if _stats_enabled {
-		atomic.AddUint64(&_w_count, 1)
-		atomic.AddUint64(&_w_bytes, uint64(len(key) + len(value)))
-	}
-	return tb.batch.Put(append([]byte(tb.prefix), key...), value)
-}
-
-func (tb *tableBatch) Delete(key []byte) error {
-	if _stats_enabled {
-		atomic.AddUint64(&_d_count, 1)
-	}
-	return tb.batch.Delete(append([]byte(tb.prefix), key...))
-}
-
-func (tb *tableBatch) Write() error {
-	return tb.batch.Write()
-}
-
-func (tb *tableBatch) ValueSize() int {
-	return tb.batch.ValueSize()
-}
-
-func (tb *tableBatch) Reset() {
-	tb.batch.Reset()
 }
 
 func EnableStats(b bool) {
@@ -521,6 +430,4 @@
 	var diskStats metrics.DiskStats
 	metrics.ReadProcDiskStats(device, &diskStats)
 	return uint64(diskStats.ReadCount), uint64(diskStats.ReadBytes), uint64(diskStats.WriteCount), uint64(diskStats.WriteBytes), _r_count, _r_bytes, _w_count, _w_bytes, _l_count, _d_count
-=======
->>>>>>> c9427004
 }