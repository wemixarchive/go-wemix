// Copyright 2015 The go-ethereum Authors
// This file is part of the go-ethereum library.
//
// The go-ethereum library is free software: you can redistribute it and/or modify
// it under the terms of the GNU Lesser General Public License as published by
// the Free Software Foundation, either version 3 of the License, or
// (at your option) any later version.
//
// The go-ethereum library is distributed in the hope that it will be useful,
// but WITHOUT ANY WARRANTY; without even the implied warranty of
// MERCHANTABILITY or FITNESS FOR A PARTICULAR PURPOSE. See the
// GNU Lesser General Public License for more details.
//
// You should have received a copy of the GNU Lesser General Public License
// along with the go-ethereum library. If not, see <http://www.gnu.org/licenses/>.

package miner

import (
	"errors"
	"fmt"
	"math/big"
	"sync"
	"sync/atomic"
	"time"

	mapset "github.com/deckarep/golang-set"
	"github.com/ethereum/go-ethereum/common"
	"github.com/ethereum/go-ethereum/consensus"
	"github.com/ethereum/go-ethereum/consensus/misc"
	"github.com/ethereum/go-ethereum/core"
	"github.com/ethereum/go-ethereum/core/state"
	"github.com/ethereum/go-ethereum/core/types"
	"github.com/ethereum/go-ethereum/event"
	"github.com/ethereum/go-ethereum/log"
	"github.com/ethereum/go-ethereum/params"
	"github.com/ethereum/go-ethereum/trie"
	wemixminer "github.com/ethereum/go-ethereum/wemix/miner"
)

const (
	// resultQueueSize is the size of channel listening to sealing result.
	resultQueueSize = 10

	// txChanSize is the size of channel listening to NewTxsEvent.
	// The number is referenced from the size of tx pool.
	txChanSize = 102400

	// chainHeadChanSize is the size of channel listening to ChainHeadEvent.
	chainHeadChanSize = 10

	// chainSideChanSize is the size of channel listening to ChainSideEvent.
	chainSideChanSize = 10

	// resubmitAdjustChanSize is the size of resubmitting interval adjustment channel.
	resubmitAdjustChanSize = 10

	// sealingLogAtDepth is the number of confirmations before logging successful sealing.
	sealingLogAtDepth = 7

	// minRecommitInterval is the minimal time interval to recreate the sealing block with
	// any newly arrived transactions.
	minRecommitInterval = 1 * time.Second

	// maxRecommitInterval is the maximum time interval to recreate the sealing block with
	// any newly arrived transactions.
	maxRecommitInterval = 15 * time.Second

	// intervalAdjustRatio is the impact a single interval adjustment has on sealing work
	// resubmitting interval.
	intervalAdjustRatio = 0.1

	// intervalAdjustBias is applied during the new resubmit interval calculation in favor of
	// increasing upper limit or decreasing lower limit so that the limit can be reachable.
	intervalAdjustBias = 200 * 1000.0 * 1000.0

	// staleThreshold is the maximum depth of the acceptable stale block.
	staleThreshold = 7
)

// environment is the worker's current environment and holds all
// information of the sealing block generation.
type environment struct {
	signer types.Signer

	state     *state.StateDB // apply state changes here
	ancestors mapset.Set     // ancestor set (used for checking uncle parent validity)
	family    mapset.Set     // family set (used for checking uncle invalidity)
	tcount    int            // tx count in cycle
	gasPool   *core.GasPool  // available gas used to pack transactions
	coinbase  common.Address

	header   *types.Header
	txs      []*types.Transaction
	receipts []*types.Receipt
	uncles   map[common.Hash]*types.Header

	// wemix parameters
	till                 *time.Time // until when to block generation holds
	blockInterval        int64
	blockGasLimit        *big.Int
	baseFeeMaxChangeRate int64
	gasTargetPercentage  int64
}

// copy creates a deep copy of environment.
func (env *environment) copy() *environment {
	cpy := &environment{
		signer:    env.signer,
		state:     env.state.Copy(),
		ancestors: env.ancestors.Clone(),
		family:    env.family.Clone(),
		tcount:    env.tcount,
		coinbase:  env.coinbase,
		header:    types.CopyHeader(env.header),
		receipts:  copyReceipts(env.receipts),
	}
	if env.gasPool != nil {
		gasPool := *env.gasPool
		cpy.gasPool = &gasPool
	}
	// The content of txs and uncles are immutable, unnecessary
	// to do the expensive deep copy for them.
	cpy.txs = make([]*types.Transaction, len(env.txs))
	copy(cpy.txs, env.txs)
	cpy.uncles = make(map[common.Hash]*types.Header)
	for hash, uncle := range env.uncles {
		cpy.uncles[hash] = uncle
	}
	return cpy
}

// unclelist returns the contained uncles as the list format.
func (env *environment) unclelist() []*types.Header {
	var uncles []*types.Header
	for _, uncle := range env.uncles {
		uncles = append(uncles, uncle)
	}
	return uncles
}

// discard terminates the background prefetcher go-routine. It should
// always be called for all created environment instances otherwise
// the go-routine leak can happen.
func (env *environment) discard() {
	if env.state == nil {
		return
	}
	env.state.StopPrefetcher()
}

// task contains all information for consensus engine sealing and result submitting.
type task struct {
	receipts  []*types.Receipt
	state     *state.StateDB
	block     *types.Block
	createdAt time.Time
}

const (
	commitInterruptNone int32 = iota
	commitInterruptNewHead
	commitInterruptResubmit
)

// newWorkReq represents a request for new sealing work submitting with relative interrupt notifier.
type newWorkReq struct {
	interrupt *int32
	noempty   bool
	timestamp int64
}

// getWorkReq represents a request for getting a new sealing work with provided parameters.
type getWorkReq struct {
	params *generateParams
	err    error
	result chan *types.Block
}

// intervalAdjust represents a resubmitting interval adjustment.
type intervalAdjust struct {
	ratio float64
	inc   bool
}

// worker is the main object which takes care of submitting new work to consensus engine
// and gathering the sealing result.
type worker struct {
	config      *Config
	chainConfig *params.ChainConfig
	engine      consensus.Engine
	eth         Backend
	chain       *core.BlockChain

	// Feeds
	pendingLogsFeed event.Feed

	// Subscriptions
	mux          *event.TypeMux
	txsCh        chan core.NewTxsEvent
	txsSub       event.Subscription
	chainHeadCh  chan core.ChainHeadEvent
	chainHeadSub event.Subscription
	chainSideCh  chan core.ChainSideEvent
	chainSideSub event.Subscription

	// Channels
	newWorkCh          chan *newWorkReq
	getWorkCh          chan *getWorkReq
	taskCh             chan *task
	resultCh           chan *types.Block
	startCh            chan struct{}
	exitCh             chan struct{}
	resubmitIntervalCh chan time.Duration
	resubmitAdjustCh   chan *intervalAdjust

	wg sync.WaitGroup

	current      *environment                 // An environment for current running cycle.
	localUncles  map[common.Hash]*types.Block // A set of side blocks generated locally as the possible uncle blocks.
	remoteUncles map[common.Hash]*types.Block // A set of side blocks as the possible uncle blocks.
	unconfirmed  *unconfirmedBlocks           // A set of locally mined blocks pending canonicalness confirmations.

	mu       sync.RWMutex // The lock used to protect the coinbase and extra fields
	coinbase common.Address
	extra    []byte

	pendingMu    sync.RWMutex
	pendingTasks map[common.Hash]*task

	snapshotMu       sync.RWMutex // The lock used to protect the snapshots below
	snapshotBlock    *types.Block
	snapshotReceipts types.Receipts
	snapshotState    *state.StateDB

	// atomic status counters
	running int32 // The indicator whether the consensus engine is running or not.
	newTxs  int32 // New arrival transaction count since last sealing work submitting.

	// noempty is the flag used to control whether the feature of pre-seal empty
	// block is enabled. The default value is false(pre-seal is enabled by default).
	// But in some special scenario the consensus engine will seal blocks instantaneously,
	// in this case this feature will add all empty blocks into canonical chain
	// non-stop and no real transaction will be included.
	noempty uint32

	// External functions
	isLocalBlock func(header *types.Header) bool // Function used to determine whether the specified block is mined by local miner.

	// Test hooks
	newTaskHook  func(*task)                        // Method to call upon receiving a new sealing task.
	skipSealHook func(*task) bool                   // Method to decide whether skipping the sealing.
	fullTaskHook func()                             // Method to call before pushing the full sealing task.
	resubmitHook func(time.Duration, time.Duration) // Method to call upon updating resubmitting interval.
}

// compare and swap lock for mining thread
var busyMining int32

func newWorker(config *Config, chainConfig *params.ChainConfig, engine consensus.Engine, eth Backend, mux *event.TypeMux, isLocalBlock func(header *types.Header) bool, init bool) *worker {
	worker := &worker{
		config:             config,
		chainConfig:        chainConfig,
		engine:             engine,
		eth:                eth,
		mux:                mux,
		chain:              eth.BlockChain(),
		isLocalBlock:       isLocalBlock,
		localUncles:        make(map[common.Hash]*types.Block),
		remoteUncles:       make(map[common.Hash]*types.Block),
		unconfirmed:        newUnconfirmedBlocks(eth.BlockChain(), sealingLogAtDepth),
		pendingTasks:       make(map[common.Hash]*task),
		txsCh:              make(chan core.NewTxsEvent, txChanSize),
		chainHeadCh:        make(chan core.ChainHeadEvent, chainHeadChanSize),
		chainSideCh:        make(chan core.ChainSideEvent, chainSideChanSize),
		newWorkCh:          make(chan *newWorkReq, 4),
		getWorkCh:          make(chan *getWorkReq),
		taskCh:             make(chan *task),
		resultCh:           make(chan *types.Block, resultQueueSize),
		exitCh:             make(chan struct{}),
		startCh:            make(chan struct{}, 1),
		resubmitIntervalCh: make(chan time.Duration),
		resubmitAdjustCh:   make(chan *intervalAdjust, resubmitAdjustChanSize),
	}
	// Subscribe NewTxsEvent for tx pool
	worker.txsSub = eth.TxPool().SubscribeNewTxsEvent(worker.txsCh)
	// Subscribe events for blockchain
	worker.chainHeadSub = eth.BlockChain().SubscribeChainHeadEvent(worker.chainHeadCh)
	worker.chainSideSub = eth.BlockChain().SubscribeChainSideEvent(worker.chainSideCh)

	// Sanitize recommit interval if the user-specified one is too short.
	recommit := worker.config.Recommit
	if recommit < minRecommitInterval {
		log.Warn("Sanitizing miner recommit interval", "provided", recommit, "updated", minRecommitInterval)
		recommit = minRecommitInterval
	}

	worker.wg.Add(4)
	go worker.mainLoop()
	if wemixminer.IsPoW() {
		go worker.newWorkLoop(recommit)
	} else {
		go worker.newWorkLoopEx(recommit)
	}
	go worker.resultLoop()
	go worker.taskLoop()

	// Submit first work to initialize pending state.
	if init {
		worker.startCh <- struct{}{}
	}
	return worker
}

// setEtherbase sets the etherbase used to initialize the block coinbase field.
func (w *worker) setEtherbase(addr common.Address) {
	w.mu.Lock()
	defer w.mu.Unlock()
	w.coinbase = addr
}

func (w *worker) setGasCeil(ceil uint64) {
	w.mu.Lock()
	defer w.mu.Unlock()
	w.config.GasCeil = ceil
}

// setExtra sets the content used to initialize the block extra field.
func (w *worker) setExtra(extra []byte) {
	w.mu.Lock()
	defer w.mu.Unlock()
	w.extra = extra
}

// setRecommitInterval updates the interval for miner sealing work recommitting.
func (w *worker) setRecommitInterval(interval time.Duration) {
	select {
	case w.resubmitIntervalCh <- interval:
	case <-w.exitCh:
	}
}

// disablePreseal disables pre-sealing feature
func (w *worker) disablePreseal() {
	atomic.StoreUint32(&w.noempty, 1)
}

// enablePreseal enables pre-sealing feature
func (w *worker) enablePreseal() {
	atomic.StoreUint32(&w.noempty, 0)
}

// pending returns the pending state and corresponding block.
func (w *worker) pending() (*types.Block, *state.StateDB) {
	// return a snapshot to avoid contention on currentMu mutex
	w.snapshotMu.RLock()
	defer w.snapshotMu.RUnlock()
	if w.snapshotState == nil {
		return nil, nil
	}
	return w.snapshotBlock, w.snapshotState.Copy()
}

// pendingBlock returns pending block.
func (w *worker) pendingBlock() *types.Block {
	// return a snapshot to avoid contention on currentMu mutex
	w.snapshotMu.RLock()
	defer w.snapshotMu.RUnlock()
	return w.snapshotBlock
}

// pendingBlockAndReceipts returns pending block and corresponding receipts.
func (w *worker) pendingBlockAndReceipts() (*types.Block, types.Receipts) {
	// return a snapshot to avoid contention on currentMu mutex
	w.snapshotMu.RLock()
	defer w.snapshotMu.RUnlock()
	return w.snapshotBlock, w.snapshotReceipts
}

// start sets the running status as 1 and triggers new work submitting.
func (w *worker) start() {
	atomic.StoreInt32(&w.running, 1)
	w.startCh <- struct{}{}
}

// stop sets the running status as 0.
func (w *worker) stop() {
	atomic.StoreInt32(&w.running, 0)
}

// isRunning returns an indicator whether worker is running or not.
func (w *worker) isRunning() bool {
	return atomic.LoadInt32(&w.running) == 1
}

// close terminates all background threads maintained by the worker.
// Note the worker does not support being closed multiple times.
func (w *worker) close() {
	atomic.StoreInt32(&w.running, 0)
	close(w.exitCh)
	w.wg.Wait()
}

// recalcRecommit recalculates the resubmitting interval upon feedback.
func recalcRecommit(minRecommit, prev time.Duration, target float64, inc bool) time.Duration {
	var (
		prevF = float64(prev.Nanoseconds())
		next  float64
	)
	if inc {
		next = prevF*(1-intervalAdjustRatio) + intervalAdjustRatio*(target+intervalAdjustBias)
		max := float64(maxRecommitInterval.Nanoseconds())
		if next > max {
			next = max
		}
	} else {
		next = prevF*(1-intervalAdjustRatio) + intervalAdjustRatio*(target-intervalAdjustBias)
		min := float64(minRecommit.Nanoseconds())
		if next < min {
			next = min
		}
	}
	return time.Duration(int64(next))
}

// newWorkLoop is a standalone goroutine to submit new sealing work upon received events.
func (w *worker) newWorkLoop(recommit time.Duration) {
	defer w.wg.Done()
	var (
		interrupt   *int32
		minRecommit = recommit // minimal resubmit interval specified by user.
		timestamp   int64      // timestamp for each round of sealing.
	)

	timer := time.NewTimer(0)
	defer timer.Stop()
	<-timer.C // discard the initial tick

	// commit aborts in-flight transaction execution with given signal and resubmits a new one.
	commit := func(noempty bool, s int32) {
		if interrupt != nil {
			atomic.StoreInt32(interrupt, s)
		}
		interrupt = new(int32)
		select {
		case w.newWorkCh <- &newWorkReq{interrupt: interrupt, noempty: noempty, timestamp: timestamp}:
		case <-w.exitCh:
			return
		}
		timer.Reset(recommit)
		atomic.StoreInt32(&w.newTxs, 0)
	}
	// clearPending cleans the stale pending tasks.
	clearPending := func(number uint64) {
		w.pendingMu.Lock()
		for h, t := range w.pendingTasks {
			if t.block.NumberU64()+staleThreshold <= number {
				delete(w.pendingTasks, h)
			}
		}
		w.pendingMu.Unlock()
	}

	for {
		select {
		case <-w.startCh:
			clearPending(w.chain.CurrentBlock().NumberU64())
			timestamp = time.Now().Unix()
			commit(false, commitInterruptNewHead)

		case head := <-w.chainHeadCh:
			clearPending(head.Block.NumberU64())
			timestamp = time.Now().Unix()
			commit(false, commitInterruptNewHead)

		case <-timer.C:
			// If sealing is running resubmit a new work cycle periodically to pull in
			// higher priced transactions. Disable this overhead for pending blocks.
			if w.isRunning() && (w.chainConfig.Clique == nil || w.chainConfig.Clique.Period > 0) {
				// Short circuit if no new transaction arrives.
				if atomic.LoadInt32(&w.newTxs) == 0 {
					timer.Reset(recommit)
					continue
				}
				commit(true, commitInterruptResubmit)
			}

		case interval := <-w.resubmitIntervalCh:
			// Adjust resubmit interval explicitly by user.
			if interval < minRecommitInterval {
				log.Warn("Sanitizing miner recommit interval", "provided", interval, "updated", minRecommitInterval)
				interval = minRecommitInterval
			}
			log.Info("Miner recommit interval update", "from", minRecommit, "to", interval)
			minRecommit, recommit = interval, interval

			if w.resubmitHook != nil {
				w.resubmitHook(minRecommit, recommit)
			}

		case adjust := <-w.resubmitAdjustCh:
			// Adjust resubmit interval by feedback.
			if adjust.inc {
				before := recommit
				target := float64(recommit.Nanoseconds()) / adjust.ratio
				recommit = recalcRecommit(minRecommit, recommit, target, true)
				log.Trace("Increase miner recommit interval", "from", before, "to", recommit)
			} else {
				before := recommit
				recommit = recalcRecommit(minRecommit, recommit, float64(minRecommit.Nanoseconds()), false)
				log.Trace("Decrease miner recommit interval", "from", before, "to", recommit)
			}

			if w.resubmitHook != nil {
				w.resubmitHook(minRecommit, recommit)
			}

		case <-w.exitCh:
			return
		}
	}
}

// newWorkLoopEx is Wemix's standalone goroutine to submit new mining work upon received events.
func (w *worker) newWorkLoopEx(recommit time.Duration) {
	defer w.wg.Done()

	timer := time.NewTimer(10 * time.Millisecond)
	defer timer.Stop()

	// to be notified when we become the leader / miner
	leader := make(chan struct{}, 1)
	wemixminer.SubscribeToLeadership(&leader)
	defer wemixminer.UnsubscribeToLeadership()

	// commitSimple just starts a new commitNewWork
	commitSimple := func() {
		if atomic.CompareAndSwapInt32(&busyMining, 0, 1) {
			w.newWorkCh <- &newWorkReq{interrupt: nil, noempty: false, timestamp: time.Now().Unix()}
			atomic.StoreInt32(&w.newTxs, 0)
			atomic.StoreInt32(&busyMining, 0)
		}
	}
	// clearPending cleans the stale pending tasks.
	clearPending := func(number uint64) {
		w.pendingMu.Lock()
		for h, t := range w.pendingTasks {
			if t.block.NumberU64()+staleThreshold <= number {
				delete(w.pendingTasks, h)
			}
		}
		w.pendingMu.Unlock()
	}

	for {
		select {
		case <-w.startCh:
			w.refreshPending(false)
			clearPending(w.chain.CurrentBlock().NumberU64())
			commitSimple()

		case head := <-w.chainHeadCh:
			// if leader & miner, may be waiting to sync with the previous miner
			wemixminer.FeedBlockImported(int64(head.Block.NumberU64()), head.Block.Hash())
			clearPending(head.Block.NumberU64())
			commitSimple()

		case <-leader:
			// got the leadership
			commitSimple()

		case <-timer.C:
			commitSimple()
			timer.Reset(10 * time.Millisecond)

		case <-w.resubmitIntervalCh:
		case <-w.resubmitAdjustCh:
		case <-w.exitCh:
			return
		}
	}
}

// mainLoop is responsible for generating and submitting sealing work based on
// the received event. It can support two modes: automatically generate task and
// submit it or return task according to given parameters for various proposes.
func (w *worker) mainLoop() {
	defer w.wg.Done()
	defer w.txsSub.Unsubscribe()
	defer w.chainHeadSub.Unsubscribe()
	defer w.chainSideSub.Unsubscribe()
	defer func() {
		if w.current != nil {
			w.current.discard()
		}
	}()

	cleanTicker := time.NewTicker(time.Second * 10)
	defer cleanTicker.Stop()

	for {
		select {
		case req := <-w.newWorkCh:
			// In wemix, costly interrupt / resubmit is disabled
			if wemixminer.IsPoW() {
				w.commitWork(req.interrupt, req.noempty, req.timestamp)
			} else {
				w.commitWork(nil, req.noempty, req.timestamp)
			}

		case req := <-w.getWorkCh:
			block, err := w.generateWork(req.params)
			if err != nil {
				req.err = err
				req.result <- nil
			} else {
				req.result <- block
			}

		case ev := <-w.chainSideCh:
			// Short circuit for duplicate side blocks
			if _, exist := w.localUncles[ev.Block.Hash()]; exist {
				continue
			}
			if _, exist := w.remoteUncles[ev.Block.Hash()]; exist {
				continue
			}
			// Add side block to possible uncle block set depending on the author.
			if w.isLocalBlock != nil && w.isLocalBlock(ev.Block.Header()) {
				w.localUncles[ev.Block.Hash()] = ev.Block
			} else {
				w.remoteUncles[ev.Block.Hash()] = ev.Block
			}
			// If our sealing block contains less than 2 uncle blocks,
			// add the new uncle block if valid and regenerate a new
			// sealing block for higher profit.
			if w.isRunning() && w.current != nil && len(w.current.uncles) < 2 {
				start := time.Now()
				if err := w.commitUncle(w.current, ev.Block.Header()); err == nil {
					w.commitEx(w.current.copy(), nil, true, start)
				}
			}

		case <-cleanTicker.C:
			chainHead := w.chain.CurrentBlock()
			for hash, uncle := range w.localUncles {
				if uncle.NumberU64()+staleThreshold <= chainHead.NumberU64() {
					delete(w.localUncles, hash)
				}
			}
			for hash, uncle := range w.remoteUncles {
				if uncle.NumberU64()+staleThreshold <= chainHead.NumberU64() {
					delete(w.remoteUncles, hash)
				}
			}

		case ev := <-w.txsCh:
			// Apply transactions to the pending state if we're not sealing
			//
			// Note all transactions received may not be continuous with transactions
			// already included in the current sealing block. These transactions will
			// be automatically eliminated.
			if !w.isRunning() && w.current != nil {
				// If block is already full, abort
				if gp := w.current.gasPool; gp != nil && gp.Gas() < params.TxGas {
					continue
				}
				txs := make(map[common.Address]types.Transactions)
				for _, tx := range ev.Txs {
					acc, _ := types.Sender(w.current.signer, tx)
					txs[acc] = append(txs[acc], tx)
				}
				txset := types.NewTransactionsByPriceAndNonce(w.current.signer, txs, w.current.header.BaseFee)
				tcount := w.current.tcount
				w.commitTransactions(w.current, txset, nil, nil, nil)

				// Only update the snapshot if any new transactions were added
				// to the pending block
				if tcount != w.current.tcount {
					w.updateSnapshot(w.current)
				}
			} else {
				// Special case, if the consensus engine is 0 period clique(dev mode),
				// submit sealing work here since all empty submission will be rejected
				// by clique. Of course the advance sealing(empty submission) is disabled.
				if w.chainConfig.Clique != nil && w.chainConfig.Clique.Period == 0 {
					w.commitWork(nil, false, time.Now().Unix())
				}
			}
			atomic.AddInt32(&w.newTxs, int32(len(ev.Txs)))

		// System stopped
		case <-w.exitCh:
			return
		case <-w.txsSub.Err():
			return
		case <-w.chainHeadSub.Err():
			return
		case <-w.chainSideSub.Err():
			return
		}
	}
}

// taskLoop is a standalone goroutine to fetch sealing task from the generator and
// push them to consensus engine.
func (w *worker) taskLoop() {
	defer w.wg.Done()
	var (
		stopCh chan struct{}
		prev   common.Hash
	)

	// interrupt aborts the in-flight sealing task.
	interrupt := func() {
		if stopCh != nil {
			close(stopCh)
			stopCh = nil
		}
	}
	for {
		select {
		case task := <-w.taskCh:
			if w.newTaskHook != nil {
				w.newTaskHook(task)
			}
			// Reject duplicate sealing work due to resubmitting.
			sealHash := w.engine.SealHash(task.block.Header())
			if sealHash == prev {
				continue
			}
			// Interrupt previous sealing operation
			interrupt()
			stopCh, prev = make(chan struct{}), sealHash

			if w.skipSealHook != nil && w.skipSealHook(task) {
				continue
			}
			w.pendingMu.Lock()
			w.pendingTasks[sealHash] = task
			w.pendingMu.Unlock()

			if err := w.engine.Seal(w.chain, task.block, w.resultCh, stopCh); err != nil {
				log.Warn("Block sealing failed", "err", err)
				w.pendingMu.Lock()
				delete(w.pendingTasks, sealHash)
				w.pendingMu.Unlock()
			}
		case <-w.exitCh:
			interrupt()
			return
		}
	}
}

// resultLoop is a standalone goroutine to handle sealing result submitting
// and flush relative data to the database.
func (w *worker) resultLoop() {
	defer w.wg.Done()
	for {
		select {
		case block := <-w.resultCh:
			// Short circuit when receiving empty result.
			if block == nil {
				continue
			}
			// Short circuit when receiving duplicate result caused by resubmitting.
			if w.chain.HasBlock(block.Hash(), block.NumberU64()) {
				continue
			}
			var (
				sealhash = w.engine.SealHash(block.Header())
				hash     = block.Hash()
			)
			w.pendingMu.RLock()
			task, exist := w.pendingTasks[sealhash]
			w.pendingMu.RUnlock()
			if !exist {
				log.Error("Block found but no relative pending task", "number", block.Number(), "sealhash", sealhash, "hash", hash)
				continue
			}
			// Different block could share same sealhash, deep copy here to prevent write-write conflict.
			var (
				receipts = make([]*types.Receipt, len(task.receipts))
				logs     []*types.Log
			)
			for i, taskReceipt := range task.receipts {
				receipt := new(types.Receipt)
				receipts[i] = receipt
				*receipt = *taskReceipt

				// add block location fields
				receipt.BlockHash = hash
				receipt.BlockNumber = block.Number()
				receipt.TransactionIndex = uint(i)

				// Update the block hash in all logs since it is now available and not when the
				// receipt/log of individual transactions were created.
				receipt.Logs = make([]*types.Log, len(taskReceipt.Logs))
				for i, taskLog := range taskReceipt.Logs {
					log := new(types.Log)
					receipt.Logs[i] = log
					*log = *taskLog
					log.BlockHash = hash
				}
				logs = append(logs, receipt.Logs...)
			}
			// Commit block and state to database.
			_, err := w.chain.WriteBlockAndSetHead(block, receipts, logs, task.state, true)
			if err != nil {
				log.Error("Failed writing block to chain", "err", err)
				continue
			}
			log.Info("Successfully sealed new block", "number", block.Number(), "sealhash", sealhash, "hash", hash,
				"elapsed", common.PrettyDuration(time.Since(task.createdAt)))

			// Broadcast the block and announce chain insertion event
			w.mux.Post(core.NewMinedBlockEvent{Block: block})

			// Insert the block into the set of pending ones to resultLoop for confirmations
			w.unconfirmed.Insert(block.NumberU64(), block.Hash())

		case <-w.exitCh:
			return
		}
	}
}

// makeEnv creates a new environment for the sealing block.
func (w *worker) makeEnv(parent *types.Block, header *types.Header, coinbase common.Address) (*environment, error) {
	// Retrieve the parent state to execute on top and start a prefetcher for
	// the miner to speed block sealing up a bit.
	state, err := w.chain.StateAt(parent.Root())
	if err != nil {
		// Note since the sealing block can be created upon the arbitrary parent
		// block, but the state of parent block may already be pruned, so the necessary
		// state recovery is needed here in the future.
		//
		// The maximum acceptable reorg depth can be limited by the finalised block
		// somehow. TODO(rjl493456442) fix the hard-coded number here later.
		state, err = w.eth.StateAtBlock(parent, 1024, nil, false, false)
		log.Warn("Recovered mining state", "root", parent.Root(), "err", err)
	}
	if err != nil {
		return nil, err
	}
	state.StartPrefetcher("miner")

	// Note the passed coinbase may be different with header.Coinbase.
	env := &environment{
		signer:    types.MakeSigner(w.chainConfig, header.Number),
		state:     state,
		coinbase:  coinbase,
		ancestors: mapset.NewSet(),
		family:    mapset.NewSet(),
		header:    header,
		uncles:    make(map[common.Hash]*types.Header),
	}
	// when 08 is processed ancestors contain 07 (quick block)
	for _, ancestor := range w.chain.GetBlocksFromHash(parent.Hash(), 7) {
		for _, uncle := range ancestor.Uncles() {
			env.family.Add(uncle.Hash())
		}
		env.family.Add(ancestor.Hash())
		env.ancestors.Add(ancestor.Hash())
	}
	// Keep track of transactions which return errors so they can be removed
	env.tcount = 0
	return env, nil
}

// commitUncle adds the given block to uncle block set, returns error if failed to add.
func (w *worker) commitUncle(env *environment, uncle *types.Header) error {
	if !wemixminer.IsPoW() {
		return errors.New("We do not call uncles")
	}
	if w.isTTDReached(env.header) {
		return errors.New("ignore uncle for beacon block")
	}
	hash := uncle.Hash()
	if _, exist := env.uncles[hash]; exist {
		return errors.New("uncle not unique")
	}
	if env.header.ParentHash == uncle.ParentHash {
		return errors.New("uncle is sibling")
	}
	if !env.ancestors.Contains(uncle.ParentHash) {
		return errors.New("uncle's parent unknown")
	}
	if env.family.Contains(hash) {
		return errors.New("uncle already included")
	}
	env.uncles[hash] = uncle
	return nil
}

// updateSnapshot updates pending snapshot block, receipts and state.
func (w *worker) updateSnapshot(env *environment) {
	w.snapshotMu.Lock()
	defer w.snapshotMu.Unlock()

	w.snapshotBlock = types.NewBlock(
		env.header,
		env.txs,
		env.unclelist(),
		env.receipts,
		trie.NewStackTrie(nil),
	)
	w.snapshotReceipts = copyReceipts(env.receipts)
	w.snapshotState = env.state.Copy()
}

func (w *worker) commitTransaction(env *environment, tx *types.Transaction) ([]*types.Log, error) {
	snap := env.state.Snapshot()

	receipt, err := core.ApplyTransaction(w.chainConfig, w.chain, &env.coinbase, env.gasPool, env.state, env.header, tx, &env.header.GasUsed, env.header.Fees, *w.chain.GetVMConfig())
	if err != nil {
		env.state.RevertToSnapshot(snap)
		return nil, err
	}
	env.txs = append(env.txs, tx)
	env.receipts = append(env.receipts, receipt)

	return receipt.Logs, nil
}

func (w *worker) commitTransactions(env *environment, txs *types.TransactionsByPriceAndNonce, interrupt *int32, tstart *time.Time, committedTxs map[common.Hash]*types.Transaction) bool {
	gasLimit := env.header.GasLimit
	if env.gasPool == nil {
		env.gasPool = new(core.GasPool).AddGas(gasLimit)
	}
	var coalescedLogs []*types.Log

	for {
		// In the following three cases, we will interrupt the execution of the transaction.
		// (1) new head block event arrival, the interrupt signal is 1
		// (2) worker start or restart, the interrupt signal is 1
		// (3) worker recreate the sealing block with any newly arrived transactions, the interrupt signal is 2.
		// For the first two cases, the semi-finished work will be discarded.
		// For the third case, the semi-finished work will be submitted to the consensus engine.
		if interrupt != nil && atomic.LoadInt32(interrupt) != commitInterruptNone {
			// Notify resubmit loop to increase resubmitting interval due to too frequent commits.
			if atomic.LoadInt32(interrupt) == commitInterruptResubmit {
				ratio := float64(gasLimit-env.gasPool.Gas()) / float64(gasLimit)
				if ratio < 0.1 {
					ratio = 0.1
				}
				w.resubmitAdjustCh <- &intervalAdjust{
					ratio: ratio,
					inc:   true,
				}
			}
			return atomic.LoadInt32(interrupt) == commitInterruptNewHead
		}
		// If we don't have enough gas for any further transactions then we're done
		if env.gasPool.Gas() < params.TxGas {
			log.Trace("Not enough gas for further transactions", "have", env.gasPool, "want", params.TxGas)
			break
		}
		// Retrieve the next transaction and abort if all done
		tx := txs.Peek()
		if tx == nil {
			break
		}
		// Break if it has enough transactions
		if params.MaxTxsPerBlock > 0 && env.tcount >= params.MaxTxsPerBlock {
			break
		}
		// Break if it took too long
		if tstart != nil && env.till != nil && time.Until(*env.till) <= 0 && len(committedTxs) >= int(params.BlockMinBuildTxs) {
			break
		}
		// mark it processed
		if committedTxs != nil {
			committedTxs[tx.Hash()] = tx
		}
		// Error may be ignored here. The error has already been checked
		// during transaction acceptance is the transaction pool.
		//
		// We use the eip155 signer regardless of the current hf.
		from, _ := types.Sender(env.signer, tx)
		// Check whether the tx is replay protected. If we're not in the EIP155 hf
		// phase, start ignoring the sender until we do.
		if tx.Protected() && !w.chainConfig.IsEIP155(env.header.Number) {
			log.Trace("Ignoring reply protected transaction", "hash", tx.Hash(), "eip155", w.chainConfig.EIP155Block)

			txs.Pop()
			continue
		}
		// Start executing the transaction
		env.state.Prepare(tx.Hash(), env.tcount)

		logs, err := w.commitTransaction(env, tx)
		switch {
		case errors.Is(err, core.ErrGasLimitReached):
			// Pop the current out-of-gas transaction without shifting in the next from the account
			log.Trace("Gas limit exceeded for current block", "sender", from)
			txs.Pop()

		case errors.Is(err, core.ErrNonceTooLow):
			// New head notification data race between the transaction pool and miner, shift
			log.Trace("Skipping transaction with low nonce", "sender", from, "nonce", tx.Nonce())
			txs.Shift()

		case errors.Is(err, core.ErrNonceTooHigh):
			// Reorg notification data race between the transaction pool and miner, skip account =
			log.Trace("Skipping account with hight nonce", "sender", from, "nonce", tx.Nonce())
			txs.Pop()

		case errors.Is(err, nil):
			// Everything ok, collect the logs and shift in the next transaction from the same account
			coalescedLogs = append(coalescedLogs, logs...)
			env.tcount++
			txs.Shift()

		case errors.Is(err, core.ErrTxTypeNotSupported):
			// Pop the unsupported transaction without shifting in the next from the account
			log.Trace("Skipping unsupported transaction type", "sender", from, "type", tx.Type())
			txs.Pop()

		default:
			// Strange error, discard the transaction and get the next in line (note, the
			// nonce-too-high clause will prevent us from executing in vain).
			log.Debug("Transaction failed, account skipped", "hash", tx.Hash(), "err", err)
			txs.Shift()
		}
	}

	if !w.isRunning() && len(coalescedLogs) > 0 {
		// We don't push the pendingLogsEvent while we are sealing. The reason is that
		// when we are sealing, the worker will regenerate a sealing block every 3 seconds.
		// In order to avoid pushing the repeated pendingLog, we disable the pending log pushing.

		// make a copy, the state caches the logs and these logs get "upgraded" from pending to mined
		// logs by filling in the block hash when the block was mined by the local miner. This can
		// cause a race condition if a log was "upgraded" before the PendingLogsEvent is processed.
		cpy := make([]*types.Log, len(coalescedLogs))
		for i, l := range coalescedLogs {
			cpy[i] = new(types.Log)
			*cpy[i] = *l
		}
		w.pendingLogsFeed.Send(cpy)
	}
	// Notify resubmit loop to decrease resubmitting interval if current interval is larger
	// than the user-specified one.
	if interrupt != nil {
		w.resubmitAdjustCh <- &intervalAdjust{inc: false}
	}
	return false
}

func (w *worker) commitTransactionsSimple(env *environment, txs *TxOrderer, interrupt *int32, tstart *time.Time) bool {
	gasLimit := env.header.GasLimit
	if env.gasPool == nil {
		env.gasPool = new(core.GasPool).AddGas(gasLimit)
	}
	var coalescedLogs []*types.Log

	tx_prefetch(w, env, txs, params.PrefetchCount)
	defer txs.Close()

	for {
		// In the following three cases, we will interrupt the execution of the transaction.
		// (1) new head block event arrival, the interrupt signal is 1
		// (2) worker start or restart, the interrupt signal is 1
		// (3) worker recreate the sealing block with any newly arrived transactions, the interrupt signal is 2.
		// For the first two cases, the semi-finished work will be discarded.
		// For the third case, the semi-finished work will be submitted to the consensus engine.
		if interrupt != nil && atomic.LoadInt32(interrupt) != commitInterruptNone {
			// Notify resubmit loop to increase resubmitting interval due to too frequent commits.
			if atomic.LoadInt32(interrupt) == commitInterruptResubmit {
				ratio := float64(gasLimit-env.gasPool.Gas()) / float64(gasLimit)
				if ratio < 0.1 {
					ratio = 0.1
				}
				w.resubmitAdjustCh <- &intervalAdjust{
					ratio: ratio,
					inc:   true,
				}
			}
			return atomic.LoadInt32(interrupt) == commitInterruptNewHead
		}
		// If we don't have enough gas for any further transactions then we're done
		if env.gasPool.Gas() < params.TxGas {
			log.Trace("Not enough gas for further transactions", "have", env.gasPool, "want", params.TxGas)
			break
		}
		// Retrieve the next transaction and abort if all done
		tx := txs.Peek()
		if tx == nil {
			break
		}
		// Break if it took too long
		if tstart != nil && env.till != nil && time.Until(*env.till) <= 0 && txs.CommittedLength() >= int(params.BlockMinBuildTxs) {
			break
		}
		// mark it processed
		txs.MarkCommitted(tx)

		// Error may be ignored here. The error has already been checked
		// during transaction acceptance is the transaction pool.
		//
		// We use the eip155 signer regardless of the current hf.
		from, _ := types.Sender(env.signer, tx)
		// Check whether the tx is replay protected. If we're not in the EIP155 hf
		// phase, start ignoring the sender until we do.
		if tx.Protected() && !w.chainConfig.IsEIP155(env.header.Number) {
			log.Trace("Ignoring reply protected transaction", "hash", tx.Hash(), "eip155", w.chainConfig.EIP155Block)

			txs.Pop()
			continue
		}
		// Start executing the transaction
		env.state.Prepare(tx.Hash(), env.tcount)

		logs, err := w.commitTransaction(env, tx)
		switch {
		case errors.Is(err, core.ErrGasLimitReached):
			// Pop the current out-of-gas transaction without shifting in the next from the account
			log.Trace("Gas limit exceeded for current block", "sender", from)
			txs.Pop()

		case errors.Is(err, core.ErrNonceTooLow):
			// New head notification data race between the transaction pool and miner, shift
			log.Trace("Skipping transaction with low nonce", "sender", from, "nonce", tx.Nonce())
			txs.Shift()

		case errors.Is(err, core.ErrNonceTooHigh):
			// Reorg notification data race between the transaction pool and miner, skip account =
			log.Trace("Skipping account with hight nonce", "sender", from, "nonce", tx.Nonce())
			txs.Pop()

		case errors.Is(err, nil):
			// Everything ok, collect the logs and shift in the next transaction from the same account
			coalescedLogs = append(coalescedLogs, logs...)
			env.tcount++
			txs.Shift()

		case errors.Is(err, core.ErrTxTypeNotSupported):
			// Pop the unsupported transaction without shifting in the next from the account
			log.Trace("Skipping unsupported transaction type", "sender", from, "type", tx.Type())
			txs.Pop()

		default:
			// Strange error, discard the transaction and get the next in line (note, the
			// nonce-too-high clause will prevent us from executing in vain).
			log.Debug("Transaction failed, account skipped", "hash", tx.Hash(), "err", err)
			txs.Shift()
		}
	}

	if !w.isRunning() && len(coalescedLogs) > 0 {
		// We don't push the pendingLogsEvent while we are sealing. The reason is that
		// when we are sealing, the worker will regenerate a sealing block every 3 seconds.
		// In order to avoid pushing the repeated pendingLog, we disable the pending log pushing.

		// make a copy, the state caches the logs and these logs get "upgraded" from pending to mined
		// logs by filling in the block hash when the block was mined by the local miner. This can
		// cause a race condition if a log was "upgraded" before the PendingLogsEvent is processed.
		cpy := make([]*types.Log, len(coalescedLogs))
		for i, l := range coalescedLogs {
			cpy[i] = new(types.Log)
			*cpy[i] = *l
		}
		w.pendingLogsFeed.Send(cpy)
	}
	// Notify resubmit loop to decrease resubmitting interval if current interval is larger
	// than the user-specified one.
	if interrupt != nil {
		w.resubmitAdjustCh <- &intervalAdjust{inc: false}
	}
	return false
}

// collects ancestors' block times for possible throttling
func (w *worker) ancestorTimes(num *big.Int) []int64 {
	ts := make([]int64, 6)
	for i := 0; i < len(ts); i++ {
		bn := num.Int64()
		switch i {
		case 0:
			bn -= 1
		case 1:
			bn -= 10
		case 2:
			bn -= 50
		case 3:
			bn -= 100
		case 4:
			bn -= 500
		case 5:
			bn -= 1000
		}
		if bn <= 0 {
			continue
		}
		if bh := w.chain.GetHeaderByNumber(uint64(bn)); bh != nil {
			ts[i] = int64(bh.Time)
		}
	}
	return ts
}

// returns throttle delay if necessary in seconds & seconds from the parent
// blocks  seconds  seconds per
//     10        1  0.1
//     50       10  0.2
//    100       50  0.5
//    500      500  1
//   1000     2000  2
func (w *worker) throttleMining(ts []int64) (int64, int64) {
	t := time.Now().Unix()
	dt, pt := int64(0), t-ts[0]

	// 1000th
	if dt = t - ts[5]; ts[5] > 0 && dt < 2000 {
		return 2000 - dt, pt
	}
	if dt = t - ts[4]; ts[4] > 0 && dt < 500 {
		return 500 - dt, pt
	}
	if dt = t - ts[3]; ts[3] > 0 && dt < 50 {
		return 50 - dt, pt
	}
	if dt = t - ts[2]; ts[2] > 0 && dt < 10 {
		return 10 - dt, pt
	}
	return 0, pt
}

func (w *worker) commitTransactionsEx(env *environment, interrupt *int32, tstart time.Time) bool {
	interval := 10 * time.Millisecond

	// committed transactions in this round
	committedTxs := map[common.Hash]*types.Transaction{}
	round := 0
	for {
		round++

		// Fill the block with all available pending transactions.
		pending := w.eth.TxPool().Pending(true)
		// Short circuit if there is no available pending transactions
		if len(pending) == 0 {
			if time.Until(*env.till) <= 0 {
				break
			}
			time.Sleep(interval)
			continue
		}

		// using new simple round-robin ordering instead of old one.
		if params.PrefetchCount == 0 {
			// remove processed txs from 'pending'
			if len(committedTxs) > 0 {
				for k, x := range pending {
					var z types.Transactions
					for _, y := range x {
						if _, ok := committedTxs[y.Hash()]; !ok {
							z = append(z, y)
						}
					}
					if len(z) > 0 {
						pending[k] = z
					} else {
						delete(pending, k)
					}
				}
			}

			txs := types.NewTransactionsByPriceAndNonce(env.signer, pending, env.header.BaseFee)
			if w.commitTransactions(env, txs, interrupt, &tstart, committedTxs) {
				return true
			}
		} else {
			txs := NewTxOrderer(pending, committedTxs)
			if w.commitTransactionsSimple(env, txs, interrupt, &tstart) {
				return true
			}
		}

		if time.Until(*env.till) <= 0 {
			break
		}
		time.Sleep(interval)
		round++
	}
	log.Debug("Block", "number", env.header.Number.Int64(), "elapsed", common.PrettyDuration(time.Since(tstart)), "txs", len(committedTxs), "round", round)

	return false
}

func isBusyMining() bool {
	return atomic.LoadInt32(&busyMining) != 0
}

// generateParams wraps various of settings for generating sealing task.
type generateParams struct {
	timestamp  uint64         // The timstamp for sealing task
	forceTime  bool           // Flag whether the given timestamp is immutable or not
	parentHash common.Hash    // Parent block hash, empty means the latest chain head
	coinbase   common.Address // The fee recipient address for including transaction
	random     common.Hash    // The randomness generated by beacon chain, empty before the merge
	noUncle    bool           // Flag whether the uncle block inclusion is allowed
	noExtra    bool           // Flag whether the extra field assignment is allowed
}

// prepareWork constructs the sealing task according to the given parameters,
// either based on the last chain head or specified parent. In this function
// the pending transactions are not filled yet, only the empty task returned.
func (w *worker) prepareWork(genParams *generateParams) (*environment, error) {
	w.mu.RLock()
	defer w.mu.RUnlock()

	var till time.Time

	// Find the parent block for sealing task
	parent := w.chain.CurrentBlock()
	if genParams.parentHash != (common.Hash{}) {
		parent = w.chain.GetBlockByHash(genParams.parentHash)
	}
	if parent == nil {
		return nil, fmt.Errorf("missing parent")
	}
	blockInterval, _, blockGasLimit, baseFeeMaxChangeRate, gasTargetPercentage, err := wemixminer.GetBlockBuildParameters(parent.Number())
	// Sanity check the timestamp correctness, recap the timestamp
	// to parent+1 if the mutation is allowed.
	timestamp := genParams.timestamp
	if wemixminer.IsPoW() && parent.Time() >= timestamp {
		if genParams.forceTime {
			return nil, fmt.Errorf("invalid timestamp, parent %d given %d", parent.Time(), timestamp)
		}
		timestamp = parent.Time() + 1
	}
	// Construct the sealing block header, set the extra field if it's allowed
	num := parent.Number()
	num.Add(num, common.Big1)

	// wemix
	if !wemixminer.IsPoW() {
		timestamp, till = w.timeIt(int64(blockInterval))
	}
	header := &types.Header{
		ParentHash: parent.Hash(),
		Number:     num,
		GasLimit:   core.CalcGasLimit(parent.GasLimit(), w.config.GasCeil),
		Fees:       big.NewInt(0),
		Time:       timestamp,
		Coinbase:   genParams.coinbase,
	}
	if !genParams.noExtra && len(w.extra) != 0 {
		header.Extra = w.extra
	}
	if !wemixminer.IsPoW() {
		header.GasLimit = core.CalcGasLimit(parent.GasLimit(), blockGasLimit.Uint64())
	}
	// Set the randomness field from the beacon chain if it's available.
	if genParams.random != (common.Hash{}) {
		header.MixDigest = genParams.random
	}
	// Set baseFee and GasLimit if we are on an EIP-1559 chain
	if w.chainConfig.IsLondon(header.Number) {
		header.BaseFee = misc.CalcBaseFee(w.chainConfig, parent.Header())
		if !w.chainConfig.IsLondon(parent.Number()) {
			if wemixminer.IsPoW() {
				parentGasLimit := parent.GasLimit() * params.ElasticityMultiplier
				header.GasLimit = core.CalcGasLimit(parentGasLimit, w.config.GasCeil)
			} else {
				header.GasLimit = parent.GasLimit()
			}
		}
	}
	// Run the consensus preparation with the default or customized consensus engine.
	if err := w.engine.Prepare(w.chain, header); err != nil {
		log.Error("Failed to prepare header for sealing", "err", err)
		return nil, err
	}
	// Could potentially happen if starting to mine in an odd state.
	// Note genParams.coinbase can be different with header.Coinbase
	// since clique algorithm can modify the coinbase field in header.
	env, err := w.makeEnv(parent, header, genParams.coinbase)
	if err != nil {
		log.Error("Failed to create sealing context", "err", err)
		return nil, err
	}
	if !wemixminer.IsPoW() {
		env.till = &till
	}
	env.blockInterval = blockInterval
	env.blockGasLimit = blockGasLimit
	env.baseFeeMaxChangeRate = baseFeeMaxChangeRate
	env.gasTargetPercentage = gasTargetPercentage
	// Accumulate the uncles for the sealing work only if it's allowed.
	if !genParams.noUncle {
		commitUncles := func(blocks map[common.Hash]*types.Block) {
			for hash, uncle := range blocks {
				if len(env.uncles) == 2 {
					break
				}
				if err := w.commitUncle(env, uncle.Header()); err != nil {
					log.Trace("Possible uncle rejected", "hash", hash, "reason", err)
				} else {
					log.Debug("Committing new uncle to block", "hash", hash)
				}
			}
		}
		// Prefer to locally generated uncle
		commitUncles(w.localUncles)
		commitUncles(w.remoteUncles)
	}
	return env, nil
}

// fillTransactions retrieves the pending transactions from the txpool and fills them
// into the given sealing block. The transaction selection and ordering strategy can
// be customized with the plugin in the future.
func (w *worker) fillTransactions(interrupt *int32, env *environment) {
	// Split the pending transactions into locals and remotes
	// Fill the block with all available pending transactions.
	pending := w.eth.TxPool().Pending(true)
	localTxs, remoteTxs := make(map[common.Address]types.Transactions), pending
	for _, account := range w.eth.TxPool().Locals() {
		if txs := remoteTxs[account]; len(txs) > 0 {
			delete(remoteTxs, account)
			localTxs[account] = txs
		}
	}
	if len(localTxs) > 0 {
		txs := types.NewTransactionsByPriceAndNonce(env.signer, localTxs, env.header.BaseFee)
		if w.commitTransactions(env, txs, interrupt, nil, nil) {
			return
		}
	}
	if len(remoteTxs) > 0 {
		txs := types.NewTransactionsByPriceAndNonce(env.signer, remoteTxs, env.header.BaseFee)
		if w.commitTransactions(env, txs, interrupt, nil, nil) {
			return
		}
	}
}

// refreshPending reinitialize pending state
func (w *worker) refreshPending(locked bool) {
	if !locked {
		if atomic.CompareAndSwapInt32(&busyMining, 0, 1) {
			defer atomic.StoreInt32(&busyMining, 0)
		} else {
			return
		}
	}

	w.mu.RLock()
	defer w.mu.RUnlock()

	parent := w.chain.CurrentBlock()

	blockInterval, _, blockGasLimit, baseFeeMaxChangeRate, gasTargetPercentage, _ := wemixminer.GetBlockBuildParameters(parent.Number())
	num := parent.Number()
	num.Add(num, common.Big1)
	header := &types.Header{
		ParentHash: parent.Hash(),
		Number:     num,
		GasLimit:   core.CalcGasLimit(parent.GasLimit(), w.config.GasCeil),
		Extra:      w.extra,
		Time:       uint64(time.Now().Unix()),
		Fees:       big.NewInt(0),
	}
	if !wemixminer.IsPoW() {
		header.GasLimit = core.CalcGasLimit(parent.GasLimit(), blockGasLimit.Uint64())
	}
	header.Coinbase = w.coinbase
	// Set baseFee and GasLimit if we are on an EIP-1559 chain
	if w.chainConfig.IsLondon(header.Number) {
		header.BaseFee = misc.CalcBaseFee(w.chainConfig, parent.Header())
		if !w.chainConfig.IsLondon(parent.Number()) {
			header.GasLimit = parent.GasLimit()
		}
	}
	if err := w.engine.Prepare(w.chain, header); err != nil {
		log.Error("Failed to prepare header for mining", "err", err)
		return
	}
	if env, err := w.makeEnv(parent, header, header.Coinbase); err == nil {
		env.blockInterval = blockInterval
		env.blockGasLimit = blockGasLimit
		env.baseFeeMaxChangeRate = baseFeeMaxChangeRate
		env.gasTargetPercentage = gasTargetPercentage
		w.updateSnapshot(env)
	}
}

// generateWork generates a sealing block based on the given parameters.
func (w *worker) generateWork(params *generateParams) (*types.Block, error) {
	work, err := w.prepareWork(params)
	if err != nil {
		return nil, err
	}
	defer work.discard()

	w.fillTransactions(nil, work)
	return w.engine.FinalizeAndAssemble(w.chain, work.header, work.state, work.txs, work.unclelist(), work.receipts)
}

func (w *worker) timeIt(blockInterval int64) (timestamp uint64, till time.Time) {
	if blockInterval /= 1000; blockInterval <= 0 {
		blockInterval = 1
	}

	maxPeekBack := int64(86400)   // don't look back further than this
	tooBehindMultiple := int64(2) // ignore if > tooBehindMultiple * height * blockInterval

	parent := w.chain.CurrentBlock()
	num := parent.Number()
	num.Add(num, common.Big1)
	now := time.Now()
	nowInSeconds := now.Unix()
<<<<<<< HEAD
	nowInMilliSeconds := now.UnixNano() / 1e3 // convert to millisecond
=======
	nowInMilliSeconds := now.UnixNano() / 1e6 // convert to millisecond
>>>>>>> df884110

	check := func(heightToPeek int64) (offset int, height, stamp uint64, dt int64) {
		if heightToPeek > maxPeekBack {
			heightToPeek = maxPeekBack
		}
		n := num.Int64() - heightToPeek
		if n < 0 {
			return 0, 0, 0, 0
		}
		h := w.chain.GetHeaderByNumber(uint64(n))
		if h == nil {
			return 0, uint64(n), 0, 0
		}
		offset = 0
		height = uint64(n)
		stamp = h.Time
		dt = nowInSeconds - int64(stamp)
		if heightToPeek*blockInterval < dt && dt < tooBehindMultiple*heightToPeek*blockInterval {
			// behind
			offset = -1
		} else if dt < heightToPeek*blockInterval {
			// ahead
			offset = 1
		}
		return
	}

	ahead := 0
	offset, height, _, dt := check(1)
	log.Debug("time-it", "round", 1, "offset", offset, "height", height, "dt", dt)
	if offset >= 0 {
		if offset > 0 {
			ahead++
		}
		adjBlocks := params.BlockTimeAdjBlocks
		for i := int64(0); i < params.BlockTimeAdjMultiple; i++ {
			offset, height, _, dt = check(adjBlocks)
			log.Debug("time-it", "round", adjBlocks, "offset", offset, "height", height, "dt", dt)
			if offset < 0 {
				break
			} else if offset > 0 {
				ahead++
			}
			adjBlocks *= 10
		}
	}
	if offset >= 0 && ahead > 0 {
		offset = 1
	}
	timestamp = uint64(nowInSeconds)
	if timestamp < parent.Number().Uint64() {
		timestamp = parent.Number().Uint64()
	}
	switch offset {
	case -1: // behind, i.e. too few blocks so far, need to make more
		tms := nowInMilliSeconds + params.BlockMinBuildTime
		if tms/1000 <= int64(parent.Time()) {
			// make sure that no more than 2 blocks have the same timestamp
			tms = (nowInSeconds + 1) * 1000
		}
		till = time.Unix(tms/1e3, (tms%1e3)*1e6)
		log.Debug("time-it", "behind", timestamp, "duration", tms-nowInMilliSeconds)
	case 1: // ahead, i.e. too many blocks, need to slow down
		tms := nowInMilliSeconds + blockInterval*1000 + params.BlockMinBuildTime
		if tms/1000 > nowInSeconds+blockInterval {
			// make sure time stamp doesn't jump by blockInterval + 2
			tms = (nowInSeconds+blockInterval+1)*1000 - params.BlockTrailTime
		}
		till = time.Unix(tms/1e3, (tms%1e3)*1e6)
		log.Debug("time-it", "ahead", timestamp, "duration", tms-nowInMilliSeconds)
	default: // on schedule
		tms := nowInMilliSeconds + blockInterval*1000 - params.BlockTrailTime
		if tms/1000 > nowInSeconds+1 {
			// make sure time stamp doesn't jump by 2
			tms = (nowInSeconds+2)*1000 - params.BlockTrailTime
		}
<<<<<<< HEAD
		till = time.Unix(tms/1e3, (tms%1e3)*1e6) // time.UnixMilli() is av supported until
=======
		till = time.Unix(tms/1e3, (tms%1e3)*1e6)
>>>>>>> df884110
		log.Debug("time-it", "on-schedule", timestamp, "duration", tms-nowInMilliSeconds)
	}
	return timestamp, till
}

// commitWork generates several new sealing tasks based on the parent block
// and submit them to the sealer.
func (w *worker) commitWork(interrupt *int32, noempty bool, timestamp int64) {
	if atomic.CompareAndSwapInt32(&busyMining, 0, 1) {
		defer atomic.StoreInt32(&busyMining, 0)
	} else {
		return
	}
	if !wemixminer.IsPoW() && !wemixminer.IsMiner() {
		w.refreshPending(true)
		return
	}

	start := time.Now()
	timestamp = start.Unix()

	// Set the coinbase if the worker is running or it's required
	var coinbase common.Address
	if w.isRunning() {
		if w.coinbase == (common.Address{}) {
			log.Error("Refusing to mine without etherbase")
			return
		}
		coinbase = w.coinbase // Use the preset address as the fee recipient
	}
	work, err := w.prepareWork(&generateParams{
		timestamp: uint64(timestamp),
		coinbase:  coinbase,
	})
	if err != nil {
		return
	}

	if !wemixminer.IsPoW() { // Wemix
		if !w.commitTransactionsEx(work, interrupt, start) {
			w.commitEx(work, w.fullTaskHook, true, start)
		}
		return
	}

	// Create an empty block based on temporary copied state for
	// sealing in advance without waiting block execution finished.
	if !noempty && atomic.LoadUint32(&w.noempty) == 0 {
		w.commit(work.copy(), nil, false, start)
	}
	// Fill pending transactions from the txpool
	w.fillTransactions(interrupt, work)
	w.commit(work.copy(), w.fullTaskHook, true, start)

	// Swap out the old work with the new one, terminating any leftover
	// prefetcher processes in the mean time and starting a new one.
	if w.current != nil {
		w.current.discard()
	}
	w.current = work
}

// nolint: govet
// commit runs any post-transaction state modifications, assembles the final block
// and commits new work if consensus engine is running.
// Note the assumption is held that the mutation is allowed to the passed env, do
// the deep copy first.
func (w *worker) commit(env *environment, interval func(), update bool, start time.Time) error {
	if !wemixminer.IsPoW() && !wemixminer.IsMiner() {
		return errors.New("Not Miner")
	}

	if w.isRunning() {
		if interval != nil {
			interval()
		}
		// Create a local environment copy, avoid the data race with snapshot state.
		// https://github.com/ethereum/go-ethereum/issues/24299
		env := env.copy()
		block, err := w.engine.FinalizeAndAssemble(w.chain, env.header, env.state, env.txs, env.unclelist(), env.receipts)
		if err != nil {
			return err
		}
		// If we're post merge, just ignore
		if !w.isTTDReached(block.Header()) {
			select {
			case w.taskCh <- &task{receipts: env.receipts, state: env.state, block: block, createdAt: time.Now()}:
				w.unconfirmed.Shift(block.NumberU64() - 1)
				log.Info("Commit new sealing work", "number", block.Number(), "sealhash", w.engine.SealHash(block.Header()),
					"uncles", len(env.uncles), "txs", env.tcount,
					"gas", block.GasUsed(), "fees", totalFees(block, env.receipts),
					"elapsed", common.PrettyDuration(time.Since(start)))

			case <-w.exitCh:
				log.Info("Worker has exited")
			}
		}
	}
	if update {
		w.updateSnapshot(env)
	}
	return nil
}

// In Wemix, uncles are not welcome and difficulty is so low,
// there's no reason to run miners asynchronously.
func (w *worker) commitEx(env *environment, interval func(), update bool, start time.Time) error {
	if !wemixminer.IsPoW() && !wemixminer.IsMiner() {
		return errors.New("Not Miner")
	}
	if w.isRunning() {
		// Create a local environment copy, avoid the data race with snapshot state.
		// https://github.com/ethereum/go-ethereum/issues/24299
		env := env.copy()
		block, err := w.engine.FinalizeAndAssemble(w.chain, env.header, env.state, env.txs, env.unclelist(), env.receipts)
		if err != nil {
			return err
		}
		// If we're post merge, just ignore
		if !w.isTTDReached(block.Header()) {
			createdAt := time.Now()
			w.unconfirmed.Shift(block.NumberU64() - 1)

			log.Info("Commit new sealing work", "number", block.Number(), "sealhash", w.engine.SealHash(block.Header()),
				"uncles", len(env.uncles), "txs", env.tcount,
				"gas", block.GasUsed(), "fees", totalFees(block, env.receipts),
				"elapsed", common.PrettyDuration(time.Since(start)))

			var sealedBlock *types.Block
			stopCh := make(chan struct{})
			resultCh := make(chan *types.Block, 1)
			if err := w.engine.Seal(w.chain, block, resultCh, stopCh); err != nil {
				log.Warn("Block sealing failed", "err", err)
			} else {
				sealedBlock = <-resultCh
			}
			close(stopCh)
			close(resultCh)

			if sealedBlock != nil && !w.chain.HasBlock(sealedBlock.Hash(), sealedBlock.NumberU64()) {
				var (
					sealhash = w.engine.SealHash(sealedBlock.Header())
					hash     = sealedBlock.Hash()
					receipts = make([]*types.Receipt, len(env.receipts))
					logs     []*types.Log
				)
				for i, taskReceipt := range env.receipts {
					receipt := new(types.Receipt)
					receipts[i] = receipt
					*receipt = *taskReceipt

					// add block location fields
					receipt.BlockHash = hash
					receipt.BlockNumber = block.Number()
					receipt.TransactionIndex = uint(i)

					// Update the block hash in all logs since it is now available and not when the
					// receipt/log of individual transactions were created.
					receipt.Logs = make([]*types.Log, len(taskReceipt.Logs))
					for i, taskLog := range taskReceipt.Logs {
						log := new(types.Log)
						receipt.Logs[i] = log
						*log = *taskLog
						log.BlockHash = hash
					}
					logs = append(logs, receipt.Logs...)
				}
				// Commit block and state to database.
				_, err := w.chain.WriteBlockAndSetHead(sealedBlock, receipts, logs, env.state, true)
				if err != nil {
					log.Error("Failed writing block to chain", "err", err)
					return err
				}
				log.Info("Successfully sealed new block", "number", sealedBlock.Number(), "sealhash", sealhash, "hash", hash,
					"elapsed", common.PrettyDuration(time.Since(createdAt)))

				if !wemixminer.IsPoW() && !wemixminer.IsMiner() {
					return errors.New("Not Miner")
				}

				// Broadcast the block and announce chain insertion event
				w.mux.Post(core.NewMinedBlockEvent{Block: sealedBlock})

				// Insert the block into the set of pending ones to resultLoop for confirmations
				w.unconfirmed.Insert(sealedBlock.NumberU64(), sealedBlock.Hash())
			}
		}
	}
	if update {
		w.updateSnapshot(env)
	}
	return nil
}

// getSealingBlock generates the sealing block based on the given parameters.
func (w *worker) getSealingBlock(parent common.Hash, timestamp uint64, coinbase common.Address, random common.Hash) (*types.Block, error) {
	req := &getWorkReq{
		params: &generateParams{
			timestamp:  timestamp,
			forceTime:  true,
			parentHash: parent,
			coinbase:   coinbase,
			random:     random,
			noUncle:    true,
			noExtra:    true,
		},
		result: make(chan *types.Block, 1),
	}
	select {
	case w.getWorkCh <- req:
		block := <-req.result
		if block == nil {
			return nil, req.err
		}
		return block, nil
	case <-w.exitCh:
		return nil, errors.New("miner closed")
	}
}

// isTTDReached returns the indicator if the given block has reached the total
// terminal difficulty for The Merge transition.
func (w *worker) isTTDReached(header *types.Header) bool {
	td, ttd := w.chain.GetTd(header.ParentHash, header.Number.Uint64()-1), w.chain.Config().TerminalTotalDifficulty
	return td != nil && ttd != nil && td.Cmp(ttd) >= 0
}

// copyReceipts makes a deep copy of the given receipts.
func copyReceipts(receipts []*types.Receipt) []*types.Receipt {
	result := make([]*types.Receipt, len(receipts))
	for i, l := range receipts {
		cpy := *l
		result[i] = &cpy
	}
	return result
}

// postSideBlock fires a side chain event, only use it for testing.
func (w *worker) postSideBlock(event core.ChainSideEvent) {
	select {
	case w.chainSideCh <- event:
	case <-w.exitCh:
	}
}

// totalFees computes total consumed miner fees in ETH. Block transactions and receipts have to have the same order.
func totalFees(block *types.Block, receipts []*types.Receipt) *big.Float {
	feesWei := new(big.Int)
	for i, tx := range block.Transactions() {
		minerFee, _ := tx.EffectiveGasTip(block.BaseFee())
		feesWei.Add(feesWei, new(big.Int).Mul(new(big.Int).SetUint64(receipts[i].GasUsed), minerFee))
	}
	return new(big.Float).Quo(new(big.Float).SetInt(feesWei), new(big.Float).SetInt(big.NewInt(params.Ether)))
}<|MERGE_RESOLUTION|>--- conflicted
+++ resolved
@@ -1513,11 +1513,7 @@
 	num.Add(num, common.Big1)
 	now := time.Now()
 	nowInSeconds := now.Unix()
-<<<<<<< HEAD
-	nowInMilliSeconds := now.UnixNano() / 1e3 // convert to millisecond
-=======
 	nowInMilliSeconds := now.UnixNano() / 1e6 // convert to millisecond
->>>>>>> df884110
 
 	check := func(heightToPeek int64) (offset int, height, stamp uint64, dt int64) {
 		if heightToPeek > maxPeekBack {
@@ -1594,11 +1590,7 @@
 			// make sure time stamp doesn't jump by 2
 			tms = (nowInSeconds+2)*1000 - params.BlockTrailTime
 		}
-<<<<<<< HEAD
-		till = time.Unix(tms/1e3, (tms%1e3)*1e6) // time.UnixMilli() is av supported until
-=======
 		till = time.Unix(tms/1e3, (tms%1e3)*1e6)
->>>>>>> df884110
 		log.Debug("time-it", "on-schedule", timestamp, "duration", tms-nowInMilliSeconds)
 	}
 	return timestamp, till
