// Copyright 2015 The go-ethereum Authors
// This file is part of the go-ethereum library.
//
// The go-ethereum library is free software: you can redistribute it and/or modify
// it under the terms of the GNU Lesser General Public License as published by
// the Free Software Foundation, either version 3 of the License, or
// (at your option) any later version.
//
// The go-ethereum library is distributed in the hope that it will be useful,
// but WITHOUT ANY WARRANTY; without even the implied warranty of
// MERCHANTABILITY or FITNESS FOR A PARTICULAR PURPOSE. See the
// GNU Lesser General Public License for more details.
//
// You should have received a copy of the GNU Lesser General Public License
// along with the go-ethereum library. If not, see <http://www.gnu.org/licenses/>.

package params

import "math/big"

const (
	GasLimitBoundDivisor uint64 = 1024               // The bound divisor of the gas limit, used in update calculations.
	MinGasLimit          uint64 = 5000               // Minimum the gas limit may ever be.
	MaxGasLimit          uint64 = 0x7fffffffffffffff // Maximum the gas limit (2^63-1).
	GenesisGasLimit      uint64 = 4712388            // Gas limit of the Genesis block.

	MaximumExtraDataSize  uint64 = 32    // Maximum size extra data may be after Genesis.
	ExpByteGas            uint64 = 10    // Times ceil(log256(exponent)) for the EXP instruction.
	SloadGas              uint64 = 50    // Multiplied by the number of 32-byte words that are copied (round up) for any *COPY operation and added.
	CallValueTransferGas  uint64 = 9000  // Paid for CALL when the value transfer is non-zero.
	CallNewAccountGas     uint64 = 25000 // Paid for CALL when the destination address didn't exist prior.
	TxGas                 uint64 = 21000 // Per transaction not creating a contract. NOTE: Not payable on data of calls between transactions.
	TxGasContractCreation uint64 = 53000 // Per transaction that creates a contract. NOTE: Not payable on data of calls between transactions.
	TxDataZeroGas         uint64 = 4     // Per byte of data attached to a transaction that equals zero. NOTE: Not payable on data of calls between transactions.
	QuadCoeffDiv          uint64 = 512   // Divisor for the quadratic particle of the memory cost equation.
	LogDataGas            uint64 = 8     // Per byte in a LOG* operation's data.
	CallStipend           uint64 = 2300  // Free gas given at beginning of call.

	Keccak256Gas     uint64 = 30 // Once per KECCAK256 operation.
	Keccak256WordGas uint64 = 6  // Once per word of the KECCAK256 operation's data.

	SstoreSetGas    uint64 = 20000 // Once per SSTORE operation.
	SstoreResetGas  uint64 = 5000  // Once per SSTORE operation if the zeroness changes from zero.
	SstoreClearGas  uint64 = 5000  // Once per SSTORE operation if the zeroness doesn't change.
	SstoreRefundGas uint64 = 15000 // Once per SSTORE operation if the zeroness changes to zero.

	NetSstoreNoopGas  uint64 = 200   // Once per SSTORE operation if the value doesn't change.
	NetSstoreInitGas  uint64 = 20000 // Once per SSTORE operation from clean zero.
	NetSstoreCleanGas uint64 = 5000  // Once per SSTORE operation from clean non-zero.
	NetSstoreDirtyGas uint64 = 200   // Once per SSTORE operation from dirty.

	NetSstoreClearRefund      uint64 = 15000 // Once per SSTORE operation for clearing an originally existing storage slot
	NetSstoreResetRefund      uint64 = 4800  // Once per SSTORE operation for resetting to the original non-zero value
	NetSstoreResetClearRefund uint64 = 19800 // Once per SSTORE operation for resetting to the original zero value

	SstoreSentryGasEIP2200            uint64 = 2300  // Minimum gas required to be present for an SSTORE call, not consumed
	SstoreSetGasEIP2200               uint64 = 20000 // Once per SSTORE operation from clean zero to non-zero
	SstoreResetGasEIP2200             uint64 = 5000  // Once per SSTORE operation from clean non-zero to something else
	SstoreClearsScheduleRefundEIP2200 uint64 = 15000 // Once per SSTORE operation for clearing an originally existing storage slot

	ColdAccountAccessCostEIP2929 = uint64(2600) // COLD_ACCOUNT_ACCESS_COST
	ColdSloadCostEIP2929         = uint64(2100) // COLD_SLOAD_COST
	WarmStorageReadCostEIP2929   = uint64(100)  // WARM_STORAGE_READ_COST

	// In EIP-2200: SstoreResetGas was 5000.
	// In EIP-2929: SstoreResetGas was changed to '5000 - COLD_SLOAD_COST'.
	// In EIP-3529: SSTORE_CLEARS_SCHEDULE is defined as SSTORE_RESET_GAS + ACCESS_LIST_STORAGE_KEY_COST
	// Which becomes: 5000 - 2100 + 1900 = 4800
	SstoreClearsScheduleRefundEIP3529 uint64 = SstoreResetGasEIP2200 - ColdSloadCostEIP2929 + TxAccessListStorageKeyGas

	JumpdestGas   uint64 = 1     // Once per JUMPDEST operation.
	EpochDuration uint64 = 30000 // Duration between proof-of-work epochs.

	CreateDataGas         uint64 = 200   //
	CallCreateDepth       uint64 = 1024  // Maximum depth of call/create stack.
	ExpGas                uint64 = 10    // Once per EXP instruction
	LogGas                uint64 = 375   // Per LOG* operation.
	CopyGas               uint64 = 3     //
	StackLimit            uint64 = 1024  // Maximum size of VM stack allowed.
	TierStepGas           uint64 = 0     // Once per operation, for a selection of them.
	LogTopicGas           uint64 = 375   // Multiplied by the * of the LOG*, per LOG transaction. e.g. LOG0 incurs 0 * c_txLogTopicGas, LOG4 incurs 4 * c_txLogTopicGas.
	CreateGas             uint64 = 32000 // Once per CREATE operation & contract-creation transaction.
	Create2Gas            uint64 = 32000 // Once per CREATE2 operation
	SelfdestructRefundGas uint64 = 24000 // Refunded following a selfdestruct operation.
	MemoryGas             uint64 = 3     // Times the address of the (highest referenced byte in memory + 1). NOTE: referencing happens on read, write and in instructions such as RETURN and CALL.

	TxDataNonZeroGasFrontier  uint64 = 68   // Per byte of data attached to a transaction that is not equal to zero. NOTE: Not payable on data of calls between transactions.
	TxDataNonZeroGasEIP2028   uint64 = 16   // Per byte of non zero data attached to a transaction after EIP 2028 (part in Istanbul)
	TxAccessListAddressGas    uint64 = 2400 // Per address specified in EIP 2930 access list
	TxAccessListStorageKeyGas uint64 = 1900 // Per storage key specified in EIP 2930 access list

	// These have been changed during the course of the chain
	CallGasFrontier              uint64 = 40  // Once per CALL operation & message call transaction.
	CallGasEIP150                uint64 = 700 // Static portion of gas for CALL-derivates after EIP 150 (Tangerine)
	BalanceGasFrontier           uint64 = 20  // The cost of a BALANCE operation
	BalanceGasEIP150             uint64 = 400 // The cost of a BALANCE operation after Tangerine
	BalanceGasEIP1884            uint64 = 700 // The cost of a BALANCE operation after EIP 1884 (part of Istanbul)
	ExtcodeSizeGasFrontier       uint64 = 20  // Cost of EXTCODESIZE before EIP 150 (Tangerine)
	ExtcodeSizeGasEIP150         uint64 = 700 // Cost of EXTCODESIZE after EIP 150 (Tangerine)
	SloadGasFrontier             uint64 = 50
	SloadGasEIP150               uint64 = 200
	SloadGasEIP1884              uint64 = 800  // Cost of SLOAD after EIP 1884 (part of Istanbul)
	SloadGasEIP2200              uint64 = 800  // Cost of SLOAD after EIP 2200 (part of Istanbul)
	ExtcodeHashGasConstantinople uint64 = 400  // Cost of EXTCODEHASH (introduced in Constantinople)
	ExtcodeHashGasEIP1884        uint64 = 700  // Cost of EXTCODEHASH after EIP 1884 (part in Istanbul)
	SelfdestructGasEIP150        uint64 = 5000 // Cost of SELFDESTRUCT post EIP 150 (Tangerine)

	// EXP has a dynamic portion depending on the size of the exponent
	ExpByteFrontier uint64 = 10 // was set to 10 in Frontier
	ExpByteEIP158   uint64 = 50 // was raised to 50 during Eip158 (Spurious Dragon)

	// Extcodecopy has a dynamic AND a static cost. This represents only the
	// static portion of the gas. It was changed during EIP 150 (Tangerine)
	ExtcodeCopyBaseFrontier uint64 = 20
	ExtcodeCopyBaseEIP150   uint64 = 700

	// CreateBySelfdestructGas is used when the refunded account is one that does
	// not exist. This logic is similar to call.
	// Introduced in Tangerine Whistle (Eip 150)
	CreateBySelfdestructGas uint64 = 25000

	BaseFeeChangeDenominator = 8          // Bounds the amount the base fee can change between blocks.
	ElasticityMultiplier     = 2          // Bounds the maximum gas limit an EIP-1559 block may have.
	InitialBaseFee           = 1000000000 // Initial base fee for EIP-1559 blocks.

	MaxCodeSize        = 253952 // Maximum bytecode to permit for a contract
	MaxTransactionSize = 262144 // Maximum transaction size

	// Precompiled contract gas prices

	EcrecoverGas        uint64 = 3000 // Elliptic curve sender recovery gas price
	Sha256BaseGas       uint64 = 60   // Base price for a SHA256 operation
	Sha256PerWordGas    uint64 = 12   // Per-word price for a SHA256 operation
	Ripemd160BaseGas    uint64 = 600  // Base price for a RIPEMD160 operation
	Ripemd160PerWordGas uint64 = 120  // Per-word price for a RIPEMD160 operation
	IdentityBaseGas     uint64 = 15   // Base price for a data copy operation
	IdentityPerWordGas  uint64 = 3    // Per-work price for a data copy operation

	Bn256AddGasByzantium             uint64 = 500    // Byzantium gas needed for an elliptic curve addition
	Bn256AddGasIstanbul              uint64 = 150    // Gas needed for an elliptic curve addition
	Bn256ScalarMulGasByzantium       uint64 = 40000  // Byzantium gas needed for an elliptic curve scalar multiplication
	Bn256ScalarMulGasIstanbul        uint64 = 6000   // Gas needed for an elliptic curve scalar multiplication
	Bn256PairingBaseGasByzantium     uint64 = 100000 // Byzantium base price for an elliptic curve pairing check
	Bn256PairingBaseGasIstanbul      uint64 = 45000  // Base price for an elliptic curve pairing check
	Bn256PairingPerPointGasByzantium uint64 = 80000  // Byzantium per-point price for an elliptic curve pairing check
	Bn256PairingPerPointGasIstanbul  uint64 = 34000  // Per-point price for an elliptic curve pairing check

	Bls12381G1AddGas          uint64 = 600    // Price for BLS12-381 elliptic curve G1 point addition
	Bls12381G1MulGas          uint64 = 12000  // Price for BLS12-381 elliptic curve G1 point scalar multiplication
	Bls12381G2AddGas          uint64 = 4500   // Price for BLS12-381 elliptic curve G2 point addition
	Bls12381G2MulGas          uint64 = 55000  // Price for BLS12-381 elliptic curve G2 point scalar multiplication
	Bls12381PairingBaseGas    uint64 = 115000 // Base gas price for BLS12-381 elliptic curve pairing check
	Bls12381PairingPerPairGas uint64 = 23000  // Per-point pair gas price for BLS12-381 elliptic curve pairing check
	Bls12381MapG1Gas          uint64 = 5500   // Gas price for BLS12-381 mapping field element to G1 operation
	Bls12381MapG2Gas          uint64 = 110000 // Gas price for BLS12-381 mapping field element to G2 operation

	VrfVerifyGas uint64 = 50000 // @lukepark327: VRF Verify gas price

	// The Refund Quotient is the cap on how much of the used gas can be refunded. Before EIP-3529,
	// up to half the consumed gas could be refunded. Redefined as 1/5th in EIP-3529
	RefundQuotient        uint64 = 2
	RefundQuotientEIP3529 uint64 = 5
)

// Gas discount table for BLS12-381 G1 and G2 multi exponentiation operations
var Bls12381MultiExpDiscountTable = [128]uint64{1200, 888, 764, 641, 594, 547, 500, 453, 438, 423, 408, 394, 379, 364, 349, 334, 330, 326, 322, 318, 314, 310, 306, 302, 298, 294, 289, 285, 281, 277, 273, 269, 268, 266, 265, 263, 262, 260, 259, 257, 256, 254, 253, 251, 250, 248, 247, 245, 244, 242, 241, 239, 238, 236, 235, 233, 232, 231, 229, 228, 226, 225, 223, 222, 221, 220, 219, 219, 218, 217, 216, 216, 215, 214, 213, 213, 212, 211, 211, 210, 209, 208, 208, 207, 206, 205, 205, 204, 203, 202, 202, 201, 200, 199, 199, 198, 197, 196, 196, 195, 194, 193, 193, 192, 191, 191, 190, 189, 188, 188, 187, 186, 185, 185, 184, 183, 182, 182, 181, 180, 179, 179, 178, 177, 176, 176, 175, 174}

var (
	DifficultyBoundDivisor = big.NewInt(2048)   // The bound divisor of the difficulty, used in the update calculations.
	GenesisDifficulty      = big.NewInt(131072) // Difficulty of the Genesis block.
	MinimumDifficulty      = big.NewInt(131072) // The minimum that the difficulty may ever be.
	DurationLimit          = big.NewInt(13)     // The decision boundary on the blocktime duration used to determine whether difficulty should go up or not.
)

const (
	ConsensusInvalid int = iota
	ConsensusPoW
	ConsensusPoA
	ConsensusETCD
	ConsensusPBFT
	ConsensusMax
)

// wemix parameters
var (
	ConsensusMethod      int    = ConsensusPoW // consensus method
	FixedDifficulty      uint64 = 1            // 0 means no fixed difficulty
	FixedGasLimit        uint64 = 0            // 0 means no fixed gas limit,
	MaxIdleBlockInterval uint64 = 600          // in seconds
	BlocksPerTurn        uint64 = 100
	DropUnderPriced      bool   = true // drop underpriced transactions

	NonceLimit     uint64 = 0    // nonce limit for non-governing accounts
	UseRocksDb     int    = 1    // LevelDB (0) or RocksDB (1)
	PrefetchCount  int    = 0    // Transaction Prefetch count for faster db read
	MaxTxsPerBlock int    = 5000 // Max # of transactions in a block
	Hub            string = ""   // Hub's id

	BlockInterval        int64 = 1    // Block generation interval in seconds
	BlockTimeAdjBlocks   int64 = 120  // Block interval to adjust timestamp
	BlockTimeAdjMultiple int64 = 4    // How many of block intervals to consider
	BlockMinBuildTime    int64 = 300  // Minimum block generation time in ms
	BlockMinBuildTxs     int64 = 2500 // Minimum txs in a block with pending txs
	BlockTrailTime       int64 = 300  // Time to leave for block data transfer transfer in ms
<<<<<<< HEAD
	BootnodeCount        int   = 3    // Default bootnode peer count.
=======

	PublicRequestsCacheLocation string = ""  // Cache DB location
	MaxPublicRequests           int64  = 100 // Max # of concurrent public requests
>>>>>>> da3cbaa9
)<|MERGE_RESOLUTION|>--- conflicted
+++ resolved
@@ -202,11 +202,8 @@
 	BlockMinBuildTime    int64 = 300  // Minimum block generation time in ms
 	BlockMinBuildTxs     int64 = 2500 // Minimum txs in a block with pending txs
 	BlockTrailTime       int64 = 300  // Time to leave for block data transfer transfer in ms
-<<<<<<< HEAD
-	BootnodeCount        int   = 3    // Default bootnode peer count.
-=======
 
 	PublicRequestsCacheLocation string = ""  // Cache DB location
 	MaxPublicRequests           int64  = 100 // Max # of concurrent public requests
->>>>>>> da3cbaa9
+  BootnodeCount        int   = 3    // Default bootnode peer count.
 )