--- conflicted
+++ resolved
@@ -81,47 +81,11 @@
 	hist          expHeap
 }
 
-<<<<<<< HEAD
-type discoverTable interface {
-	Close()
-	Resolve(*enode.Node) *enode.Node
-	LookupRandom() []*enode.Node
-	ReadRandomNodes([]*enode.Node) int
-}
-
-=======
->>>>>>> 58cf5686
 type task interface {
 	Do(*Server)
 }
 
-<<<<<<< HEAD
-// A dialTask is generated for each node that is dialed. Its
-// fields cannot be accessed while the task is running.
-type dialTask struct {
-	flags        connFlag
-	dest         *enode.Node
-	lastResolved time.Time
-	resolveDelay time.Duration
-}
-
-// discoverTask runs discovery table operations.
-// Only one discoverTask is active at any time.
-// discoverTask.Do performs a random lookup.
-type discoverTask struct {
-	results []*enode.Node
-}
-
-// A waitExpireTask is generated if there are no other tasks
-// to keep the loop in Server.run ticking.
-type waitExpireTask struct {
-	time.Duration
-}
-
-func newDialState(self enode.ID, ntab discoverTable, maxdyn int, cfg *Config) *dialstate {
-=======
 func newDialState(self enode.ID, maxdyn int, cfg *Config) *dialstate {
->>>>>>> 58cf5686
 	s := &dialstate{
 		maxDynDials: maxdyn,
 		self:        self,
@@ -130,20 +94,11 @@
 		static:      make(map[enode.ID]*dialTask),
 		dialing:     make(map[enode.ID]connFlag),
 		bootnodes:   make([]*enode.Node, len(cfg.BootstrapNodes)),
-<<<<<<< HEAD
-		randomNodes: make([]*enode.Node, maxdyn/2),
 	}
 	copy(s.bootnodes, cfg.BootstrapNodes)
 	if s.log == nil {
 		s.log = log.Root()
 	}
-=======
-	}
-	copy(s.bootnodes, cfg.BootstrapNodes)
-	if s.log == nil {
-		s.log = log.Root()
-	}
->>>>>>> 58cf5686
 	for _, n := range cfg.StaticNodes {
 		s.addStatic(n)
 	}
@@ -312,13 +267,8 @@
 // discovery network with useless queries for nodes that don't exist.
 // The backoff delay resets when the node is found.
 func (t *dialTask) resolve(srv *Server) bool {
-<<<<<<< HEAD
-	if srv.ntab == nil {
-		srv.log.Debug("Can't resolve node", "id", t.dest.ID, "err", "discovery is disabled")
-=======
 	if srv.staticNodeResolver == nil {
 		srv.log.Debug("Can't resolve node", "id", t.dest.ID(), "err", "discovery is disabled")
->>>>>>> 58cf5686
 		return false
 	}
 	if t.resolveDelay == 0 {
@@ -334,21 +284,13 @@
 		if t.resolveDelay > maxResolveDelay {
 			t.resolveDelay = maxResolveDelay
 		}
-<<<<<<< HEAD
-		srv.log.Debug("Resolving node failed", "id", t.dest.ID, "newdelay", t.resolveDelay)
-=======
 		srv.log.Debug("Resolving node failed", "id", t.dest.ID(), "newdelay", t.resolveDelay)
->>>>>>> 58cf5686
 		return false
 	}
 	// The node was found.
 	t.resolveDelay = initialResolveDelay
 	t.dest = resolved
-<<<<<<< HEAD
-	srv.log.Debug("Resolved node", "id", t.dest.ID, "addr", &net.TCPAddr{IP: t.dest.IP(), Port: t.dest.TCP()})
-=======
 	srv.log.Debug("Resolved node", "id", t.dest.ID(), "addr", &net.TCPAddr{IP: t.dest.IP(), Port: t.dest.TCP()})
->>>>>>> 58cf5686
 	return true
 }
 
