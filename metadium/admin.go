--- conflicted
+++ resolved
@@ -19,11 +19,7 @@
 
 	"github.com/coreos/etcd/clientv3"
 	"github.com/coreos/etcd/embed"
-<<<<<<< HEAD
 	"github.com/ethereum/go-ethereum"
-=======
-	"github.com/ethereum/go-ethereum/accounts/abi"
->>>>>>> 4f39919e
 	"github.com/ethereum/go-ethereum/cmd/utils"
 	"github.com/ethereum/go-ethereum/common"
 	"github.com/ethereum/go-ethereum/common/hexutil"
@@ -42,25 +38,12 @@
 )
 
 type metaNode struct {
-<<<<<<< HEAD
 	Name  string         `json:"name"`
 	Enode string         `json:"enode"`
 	Id    string         `json:"id"`
 	Ip    string         `json:"ip"`
 	Port  int            `json:"port"`
 	Addr  common.Address `json:"addr"`
-=======
-	Partner   bool   `json:"partner"`
-	Name      string `json:"name"`
-	Id        string `json:"id"`
-	Idv4      string `json:"idv4"`
-	Ip        string `json:"ip"`
-	Port      int    `json:"port"`
-	NotBefore int    `json:"notBefore"`
-	NotAfter  int    `json:"notAfter"`
-	Prev      string `json:"prev"`
-	Next      string `json:"next"`
->>>>>>> 4f39919e
 
 	Status string `json:"status"`
 	Miner  bool   `json:"miner"`
@@ -154,17 +137,8 @@
 		return "", common.Address{}, err
 	}
 
-<<<<<<< HEAD
 	var nodeId string
 	if len(block.Extra) < 64 {
-=======
-	nodeId := hex.EncodeToString(block.Extra)
-	if len(nodeId) < 128 {
-		panic("Invalid bootnode id in the genesis block.")
-	}
-	nodeId, err = toIdv4(nodeId[len(nodeId)-128:])
-	if err != nil {
->>>>>>> 4f39919e
 		panic("Invalid bootnode id in the genesis block.")
 	} else if len(block.Extra) == 64 {
 		nodeId = hex.EncodeToString(block.Extra)
@@ -311,41 +285,6 @@
 	return miner, next, nodes
 }
 
-<<<<<<< HEAD
-=======
-func (ma *metaAdmin) getNode(ctx context.Context, id string, block *big.Int) (*metaNode, error) {
-	var (
-		present       bool
-		jsonOut       string
-		input, output []interface{}
-		err           error
-	)
-
-	output = []interface{}{&present, &jsonOut}
-	if len(id) == 0 {
-		err = ma.callContract(ctx, &ma.admin, "firstNode", input, &output, block)
-	} else {
-		input = []interface{}{[]byte(id)}
-		err = ma.callContract(ctx, &ma.admin, "getNode", input, &output, block)
-	}
-	if err != nil {
-		return nil, err
-	}
-
-	// trim the json output
-	if ix := strings.Index(jsonOut, "\000"); ix >= 0 {
-		jsonOut = jsonOut[:ix]
-	}
-
-	n := new(metaNode)
-	err = json.Unmarshal([]byte(jsonOut), n)
-	if err == nil {
-		n.Idv4, err = toIdv4(n.Id)
-	}
-	return n, err
-}
-
->>>>>>> 4f39919e
 func isArray(x interface{}) bool {
 	if x == nil {
 		return false
@@ -617,11 +556,7 @@
 }
 
 func (ma *metaAdmin) addPeer(node *metaNode) error {
-<<<<<<< HEAD
 	if node.Id == ma.nodeInfo.ID || ma.self == nil {
-=======
-	if node.Idv4 == ma.nodeInfo.ID {
->>>>>>> 4f39919e
 		return nil
 	}
 
@@ -670,15 +605,9 @@
 		ma.gasPrice = data.gasPrice
 
 		_nodes := map[string]*metaNode{}
-<<<<<<< HEAD
 		for _, i := range data.nodes {
 			_nodes[i.Id] = i
 			if i.Id == ma.nodeInfo.ID {
-=======
-		for _, i := range nodes {
-			_nodes[i.Idv4] = i
-			if i.Idv4 == ma.nodeInfo.ID {
->>>>>>> 4f39919e
 				ma.self = i
 			}
 		}
@@ -802,18 +731,13 @@
 		}
 		if ma.registry.To != nil && ma.nodeInfo != nil {
 			ma.update()
-<<<<<<< HEAD
 			if ma.amPartner() && ma.self != nil && !ma.etcdIsRunning() {
-=======
-			if ma.amPartner() && !ma.etcdIsRunning() {
->>>>>>> 4f39919e
 				EtcdStart()
 			}
 		}
 
 		if ma.amPartner() {
 			ma.checkMining()
-<<<<<<< HEAD
 
 			t := time.Now()
 			if t.Sub(lt).Seconds() >= 30 {
@@ -825,8 +749,6 @@
 					}
 				}
 			}
-=======
->>>>>>> 4f39919e
 		}
 
 		to := make(chan bool, 1)
@@ -1081,11 +1003,7 @@
 		return false
 	}
 	return (admin.nodeInfo != nil && admin.nodeInfo.ID == admin.bootNodeId) ||
-<<<<<<< HEAD
 		admin.self != nil
-=======
-		(admin.self != nil && admin.self.Partner)
->>>>>>> 4f39919e
 }
 
 func AmPartner() bool {
@@ -1261,12 +1179,8 @@
 
 	return &metaapi.MetadiumMinerStatus{
 		Name:              admin.self.Name,
-<<<<<<< HEAD
 		Enode:             admin.self.Enode,
 		Id:                admin.self.Id,
-=======
-		Id:                admin.self.Idv4,
->>>>>>> 4f39919e
 		Addr:              fmt.Sprintf("%s:%d", admin.self.Ip, admin.self.Port),
 		Status:            "up",
 		Miner:             admin.self.Miner,
